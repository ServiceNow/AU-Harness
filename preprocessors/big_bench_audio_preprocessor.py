import logging
from typing import Dict, List, Optional, Any

import numpy as np
from tqdm import tqdm

from preprocessors.base import Preprocessor

logger = logging.getLogger(__name__)


class BigBenchAudioPreprocessor(Preprocessor):
    """
    A preprocessor for the BigBenchAudio dataset, designed for
    Speech Query Question Answering (SQQA) tasks.
    """

    def process(
            self,
            dataset: Dict[str, List[Any]],
            num_samples: Optional[int] = None,
            properties: Optional[Dict[str, Any]] = None
    ) -> List[Dict[str, Any]]:
        """
        Process the BigBenchAudio dataset to ensure consistent audio format and structured data.

        Parameters:
        - dataset (Dict[str, List[Any]])
            Expected keys: 'id', 'audio', 'category', 'official_answer', 'transcript'.
        - num_samples (Optional[int]): Not used. Reserved for future functionality (e.g., truncating dataset).
        - properties (Optional[Dict[str, Any]]): Not used. Reserved for additional metadata or preprocessing options.

        Returns:
        - List[Dict[str, Any]]: A list of dictionaries where each dictionary represents a sample,
          including the audio array resampled to 16kHz, metadata, and target label.
        """


        # Extract properties using the base class method
        props = self.extract_properties(properties)
        modality = props.get("modality", "audio")
        logger.info(f"Processing modality: {modality}")

        dataset_keys = list(dataset.keys())
        dataset_size = len(dataset.get("id", []))

        processed_data = []
        dataset_size = len(dataset.get("id", []))
        indices = range(dataset_size if num_samples is None else min(dataset_size, num_samples))

        for i in tqdm(indices, desc="Processing samples"):
            # Create record by accessing each feature by index
            sample_id = dataset["id"][i]
<<<<<<< HEAD

            if modality == "text":
                audio_data = {
                    "array": np.array([]),  # Placeholder, not used in text-only evals
                    "sampling_rate": 16000
                }
            else:
                audio_data = dataset["audio"][i]
            
            if modality == "audio":
                # Validate audio data structure
                if not isinstance(audio_data, dict):
                    logger.warning(f"[{key}] Invalid audio format. Skipping sample.")
                    continue
=======
            audio_data = dataset["audio"][i]

            # Validate audio data structure
            if not isinstance(audio_data, dict):
                logger.warning(f"[{sample_id}] Invalid audio format. Skipping sample.")
                continue
>>>>>>> 7d8ac1ef

                # Convert to NumPy array
                audio_array = np.array(audio_data.get("array"))
                sr = audio_data.get("sampling_rate")

                if sr is None:
                    logger.warning(f"[{key}] Sampling rate missing. Assuming 16kHz.")
                    sr = 16000

                # Use base class method to resample audio
                audio_array, sr = self.resample_audio(audio_array, sr)

            # Ensure official answer exists
            if not dataset["official_answer"][i]:
                logger.warning(f"[{sample_id}] Missing official answer. Skipping sample.")
                continue

            if modality == "text":
                instruction = dataset["transcript"][i]
            else:
                # For audio modality, we can define a generic instruction
                instruction = f"Answer the question provided in the audio."

            # Create structured sample
            sample = {
                "id": sample_id,
                "category": dataset["category"][i],
                "audio_content_in_text": dataset["transcript"][i],
                "array": audio_array if modality == "audio" else audio_data["array"],
                "sampling_rate": sr if modality == "audio" else audio_data["sampling_rate"],
                "model_target": dataset["official_answer"][i].strip(),
                "instruction": instruction,
            }

            processed_data.append(sample)

        self.log_dataset_info(dataset_keys, dataset_size, len(processed_data))
        return processed_data<|MERGE_RESOLUTION|>--- conflicted
+++ resolved
@@ -51,7 +51,6 @@
         for i in tqdm(indices, desc="Processing samples"):
             # Create record by accessing each feature by index
             sample_id = dataset["id"][i]
-<<<<<<< HEAD
 
             if modality == "text":
                 audio_data = {
@@ -64,23 +63,15 @@
             if modality == "audio":
                 # Validate audio data structure
                 if not isinstance(audio_data, dict):
-                    logger.warning(f"[{key}] Invalid audio format. Skipping sample.")
+                    logger.warning(f"[{sample_id}] Invalid audio format. Skipping sample.")
                     continue
-=======
-            audio_data = dataset["audio"][i]
-
-            # Validate audio data structure
-            if not isinstance(audio_data, dict):
-                logger.warning(f"[{sample_id}] Invalid audio format. Skipping sample.")
-                continue
->>>>>>> 7d8ac1ef
 
                 # Convert to NumPy array
                 audio_array = np.array(audio_data.get("array"))
                 sr = audio_data.get("sampling_rate")
 
                 if sr is None:
-                    logger.warning(f"[{key}] Sampling rate missing. Assuming 16kHz.")
+                    logger.warning(f"[{sample_id}] Sampling rate missing. Assuming 16kHz.")
                     sr = 16000
 
                 # Use base class method to resample audio
