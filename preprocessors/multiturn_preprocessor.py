import logging
from typing import Dict, List, Any

from datasets import Dataset

from tqdm import tqdm
from typing import Dict, List, Any

import numpy as np

from datasets import Dataset
from preprocessors.base import Preprocessor

logger = logging.getLogger(__name__)


class MultiturnPreprocessor(Preprocessor):
    """Preprocessor for Audio benchmarks from "AudioLLMs" and more on HF."""

<<<<<<< HEAD
    # Using the extract_audio_info method from the base class

    def process(self, dataset: Dataset, task_config: Dict[str, Any], 
                run_config: Dict[str, Any]) -> List[Dict[str, Any]]:        
        """Run pre-processing on MT-Bench type of datasets.
=======
    def process(self, dataset: Dataset, task_config: Dict[str, Any], 
                run_config: Dict[str, Any]) -> List[Dict[str, Any]]:
        """Run pre-processing on Covost2 type of datasets.
>>>>>>> 1d836c8a
        
        Args:
            dataset: The task dataset to pre-process
            task_config: Dictionary containing task configuration parameters
            run_config: Dictionary containing run configuration parameters
            
        Returns:
            List of dictionaries where each dictionary represents a pre-processed sample
        """

<<<<<<< HEAD
        # Get dataset info
        dataset_keys = list(dataset.features.keys())
        dataset_size = len(dataset)
        self.log_dataset_info(dataset_keys, dataset_size)

        # Get dataset filters
        length_filter, num_samples_filter = self.get_dataset_filters(run_config.get('filter', None), dataset_size)

        processed_data = []
        total_duration = 0 # TODO: Need to implement for multi-turn datasets
        sample_count = 0

        modality = task_config.get("modality", "audio")
        audio_column_name = task_config.get("audio_column", None)
        target_column_name = task_config.get("target_column", None)
        user_query_column_name = task_config.get("textual_input_column", None)
        id_column = task_config.get("id_column", None)

        if user_query_column_name is None:
            raise ValueError("user_query_column_name must be defined")

        for row in tqdm(dataset, desc="Processing samples"):
            instruction = []
            # Create record by accessing each feature by index
            record = {k: row[k] for k in dataset_keys}
            
=======
        # Extract common properties from task_config
        modality = task_config.get('modality', 'audio')
        audio_column_name = task_config.get('audio_column', None)
        target_column_name = task_config.get('target_column', None)
        user_query_column_name = task_config.get('textual_input_column', None)
        id_column = task_config.get('id_column', None)

        # Obtain task-specific prompt (if provided)
        user_prompt = task_config.get('user_prompt', '')

        if user_query_column_name is None:
            raise ValueError("user_query_column_name must be defined")
        
        # Get dataset info
        dataset_keys = list(dataset.features.keys())
        if id_column is None or id_column not in dataset_keys:
            raise ValueError("Dataset must contain a column with id, pass it via dataset_info using \"id_column\"")
        dataset_size = len(dataset)
        self.log_dataset_info(dataset_keys, dataset_size)

        # Get dataset filters
        length_filter, num_samples_filter = self.get_dataset_filters(run_config.get('filter', None), dataset_size)

        # Preparing aggregating information
        indices = range(dataset_size)
        new_dataset = []
        sample_count = 0
        total_duration = 0

        for i in tqdm(indices, desc="Processing samples"):
            instruction = []
            # Create record by accessing each feature by index
            record = {k: dataset[k][i] for k in dataset_keys}

>>>>>>> 1d836c8a
            textual_inputs = record.get(user_query_column_name)
            if not textual_inputs:
                raise ValueError("Instruction need to be present as text form for judge")

            if modality == "text":
                audio_data = [{
                    "array": np.array([]),  # Placeholder, not used in text-only evals
                    "sampling_rate": 16000
                }]
                instruction = textual_inputs
            else:
                audio_data = row[audio_column_name]
                if isinstance(audio_data, list) and len(audio_data) == 2:
                    if isinstance(audio_data[0], dict) and isinstance(audio_data[1], dict):
                        pass
                    elif len(audio_data[0])==1 and len(audio_data[1])==1:
                        logger.warning("Multiple audios for one instruction not supported yet.")
                        continue
                elif isinstance(audio_data, dict):
                    audio_data = [audio_data]
<<<<<<< HEAD
                
                # Apply length filtering if specified
                if (length_filter):
                    # Check if ALL audios pass the length filter
                    if not all(
                            self.check_audio_length(audio["array"], audio["sampling_rate"], length_filter)
                            for audio in audio_data if len(audio["array"]) > 0
                    ):
                        logger.warning(
                            "Audio in item %s filtered because of length "
                            "Supported: %s–%s sec.",
                            row['id'], length_filter[0], length_filter[1]
                        )
                        continue
                if (num_samples_filter):
                    if sample_count >= num_samples_filter:
                        break
                
=======

                # Check if ALL audios pass the length filter
                if (length_filter):
                    def _check_multiple_audios_for_length_filter(audio_data, length_filter):
                        keep_sample = True
                        audio_duration = 0.0
                        for audio in audio_data:
                            if (len(audio['array']) <=0):
                                keep_sample = False
                            else:
                                keep_sample = keep_sample and self.check_audio_length(audio['array'], audio['sampling_rate'], length_filter)
                                audio_duration += len(audio['array']) / audio['sampling_rate']
                        return keep_sample, audio_duration
                    
                    keep_sample, audio_duration = _check_multiple_audios_for_length_filter(audio_data, length_filter)
                    if not (keep_sample):
                        logger.warning(
                            f"Audio in item {i} filtered because of length "
                            f"Supported: {length_filter[0]}–{length_filter[1]} sec."
                        )
                        continue
                    
                    total_duration += audio_duration
                else:
                    audio_duration = [len(audio['array'])/ audio['sampling_rate'] for audio in audio_data if len(audio['array']> 0)]
                    total_duration += sum(audio_duration)

            # Stop processing if num_samples filtering is set and more than num_samples_filter samples are processed
            if (num_samples_filter and sample_count >= num_samples_filter):
                break

>>>>>>> 1d836c8a
            audio_arrays = [i["array"] for i in audio_data]
            sampling_rate = audio_data[0]["sampling_rate"]

            record['id'] = record.get(id_column)
            record['model_target'] = record.get(target_column_name, None)
            record['array'] = audio_arrays
            record['sampling_rate'] = sampling_rate
            record['instruction'] = instruction
            record['textual_input'] = textual_inputs
            record['process_turn'] = 0
            record['total_turns'] = max(len(audio_data), len(instruction))
            record['is_multiturn'] = True
<<<<<<< HEAD
            processed_data.append(record)
            sample_count += 1

        self.log_dataset_info(dataset_keys, dataset_size, sample_count, total_duration)
        return processed_data
=======

            new_dataset.append(record)
            sample_count += 1
        
        self.log_dataset_info(dataset_keys, dataset_size, sample_count, total_duration)
        return new_dataset
>>>>>>> 1d836c8a
<|MERGE_RESOLUTION|>--- conflicted
+++ resolved
@@ -17,17 +17,9 @@
 class MultiturnPreprocessor(Preprocessor):
     """Preprocessor for Audio benchmarks from "AudioLLMs" and more on HF."""
 
-<<<<<<< HEAD
-    # Using the extract_audio_info method from the base class
-
-    def process(self, dataset: Dataset, task_config: Dict[str, Any], 
-                run_config: Dict[str, Any]) -> List[Dict[str, Any]]:        
-        """Run pre-processing on MT-Bench type of datasets.
-=======
     def process(self, dataset: Dataset, task_config: Dict[str, Any], 
                 run_config: Dict[str, Any]) -> List[Dict[str, Any]]:
-        """Run pre-processing on Covost2 type of datasets.
->>>>>>> 1d836c8a
+        """Run pre-processing on MT-Bench type of datasets.
         
         Args:
             dataset: The task dataset to pre-process
@@ -38,34 +30,6 @@
             List of dictionaries where each dictionary represents a pre-processed sample
         """
 
-<<<<<<< HEAD
-        # Get dataset info
-        dataset_keys = list(dataset.features.keys())
-        dataset_size = len(dataset)
-        self.log_dataset_info(dataset_keys, dataset_size)
-
-        # Get dataset filters
-        length_filter, num_samples_filter = self.get_dataset_filters(run_config.get('filter', None), dataset_size)
-
-        processed_data = []
-        total_duration = 0 # TODO: Need to implement for multi-turn datasets
-        sample_count = 0
-
-        modality = task_config.get("modality", "audio")
-        audio_column_name = task_config.get("audio_column", None)
-        target_column_name = task_config.get("target_column", None)
-        user_query_column_name = task_config.get("textual_input_column", None)
-        id_column = task_config.get("id_column", None)
-
-        if user_query_column_name is None:
-            raise ValueError("user_query_column_name must be defined")
-
-        for row in tqdm(dataset, desc="Processing samples"):
-            instruction = []
-            # Create record by accessing each feature by index
-            record = {k: row[k] for k in dataset_keys}
-            
-=======
         # Extract common properties from task_config
         modality = task_config.get('modality', 'audio')
         audio_column_name = task_config.get('audio_column', None)
@@ -100,7 +64,6 @@
             # Create record by accessing each feature by index
             record = {k: dataset[k][i] for k in dataset_keys}
 
->>>>>>> 1d836c8a
             textual_inputs = record.get(user_query_column_name)
             if not textual_inputs:
                 raise ValueError("Instruction need to be present as text form for judge")
@@ -121,26 +84,6 @@
                         continue
                 elif isinstance(audio_data, dict):
                     audio_data = [audio_data]
-<<<<<<< HEAD
-                
-                # Apply length filtering if specified
-                if (length_filter):
-                    # Check if ALL audios pass the length filter
-                    if not all(
-                            self.check_audio_length(audio["array"], audio["sampling_rate"], length_filter)
-                            for audio in audio_data if len(audio["array"]) > 0
-                    ):
-                        logger.warning(
-                            "Audio in item %s filtered because of length "
-                            "Supported: %s–%s sec.",
-                            row['id'], length_filter[0], length_filter[1]
-                        )
-                        continue
-                if (num_samples_filter):
-                    if sample_count >= num_samples_filter:
-                        break
-                
-=======
 
                 # Check if ALL audios pass the length filter
                 if (length_filter):
@@ -172,7 +115,6 @@
             if (num_samples_filter and sample_count >= num_samples_filter):
                 break
 
->>>>>>> 1d836c8a
             audio_arrays = [i["array"] for i in audio_data]
             sampling_rate = audio_data[0]["sampling_rate"]
 
@@ -185,17 +127,9 @@
             record['process_turn'] = 0
             record['total_turns'] = max(len(audio_data), len(instruction))
             record['is_multiturn'] = True
-<<<<<<< HEAD
-            processed_data.append(record)
-            sample_count += 1
-
-        self.log_dataset_info(dataset_keys, dataset_size, sample_count, total_duration)
-        return processed_data
-=======
 
             new_dataset.append(record)
             sample_count += 1
         
         self.log_dataset_info(dataset_keys, dataset_size, sample_count, total_duration)
-        return new_dataset
->>>>>>> 1d836c8a
+        return new_dataset