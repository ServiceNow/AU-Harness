--- conflicted
+++ resolved
@@ -1,12 +1,9 @@
 import logging
 from preprocessors.base import Preprocessor
-<<<<<<< HEAD
 from tqdm import tqdm
 
 logger = logging.getLogger(__name__)
-=======
 from utils.constants import language_map  # Import language_map from constants
->>>>>>> 6d0b415b
 
 class Covost2Preprocessor(Preprocessor):
     """Preprocessor for Covost2 dataset from fixie-ai/covost2."""
@@ -48,16 +45,10 @@
             
             # Get the target language from dataset_info
             try:
-<<<<<<< HEAD
-                dataset_info = props["dataset_info"]
-                if dataset_info and "target_language" in dataset_info:
-                    target_language = dataset_info["target_language"]
-=======
-                target_language_code = properties["dataset_info"].get("target_language")
+                target_language_code = props["dataset_info"].get("target_language")
                 # Convert language code to full language name using the language_map
                 target_language_name = language_map.get(target_language_code, target_language_code)
                 target_language_name = target_language_name.capitalize()
->>>>>>> 6d0b415b
             except KeyError:
                 raise ValueError("Target language not found. Please specify target_language in dataset config")
 
