--- conflicted
+++ resolved
@@ -82,16 +82,9 @@
             if target_column_name and target_column_name in record:
                 record["model_target"] = record.get(target_column_name, None)
             else:
-<<<<<<< HEAD
-                possible_keys = ["reference", "answer", "text", "transcription", "sentence", 
-                                 "transcript", "normalized_text", "query"]
-                record["model_target"] = next((record[k] for k in possible_keys if k in record), 
-                                              None)
-=======
                 possible_keys = ["reference", "answer", "text", "transcription", "sentence", "transcript",
                                  "normalized_text", "label"]
                 record["model_target"] = next((record[k] for k in possible_keys if k in record), None)
->>>>>>> 66028ff3
 
             if record["model_target"] is None:
                 raise ValueError("No valid target key found in record")
