<div align="center" style="margin-bottom: 1em;">

*Your ultimate audio evaluation framework*

</div>

## Overview

LALMEval is a powerful open-source framework for evaluating audio-based language models. Built for researchers and developers, LALMEval provides a comprehensive suite of tools to benchmark and compare the performance of various audio processing models across a wide range of tasks.

## Why LALMEval?

1. 🚀 **Blazing Fast**:
   - Any amount of models are run against any amount of datasets and metrics, each with their own separate Engines, allowing for parallelization of the entire evaluation pipeline
   - Model inference and evaluation is batched, with the only bottleneck being user-set batch size
   - Dataset Sharing is implemented for linearly scalable inference throughput

2. 🔧 **Immensely Customizable**:
   - Dataset and Samples can be customized by accents, language, length, and more
   - Models can be customized by temperature, request parameters, and batch size
   - Score reporting can be customized through the aggregation parameter

3. 📦 **Super Modular**:
   - Streamlined evaluation processes allow for better understanding of the codebase
   - Modularized functions allow for easy extension and customization

4. 🎯 **Wide Task Coverage**:
   - We support 18 unique tasks over 5 different categories
   - Over 50 unique datasets, with 420+ unique subsets
   - 9 different metrics for broader evaluation coverage

## Usage

LALMEval requires setting up a configuration file (`config.yaml`) to define your evaluation parameters. This file controls which models, datasets, and metrics are used in your evaluation.

To get started with LALMEval:

1. Clone this repository
2. Setup your environment:
```bash
python -m venv myEnv
source myEnv/bin/activate
pip install -r requirements.txt
```
3. Populate your `config.yaml` file based on the example provided in `sample_config.yaml` and instructions below - the given 'config.yaml' already has the mandatory fields
4. Run the end-to-end evaluation:
```bash
bash evaluate.sh
```

### Analyzing Results

Once your run finishes, you can inspect the outputs in a few ways:

- **Full logs**  
  View the complete log at  
  `default.log` (or whatever you set as `log_file`) in the project root.

- **Per-record details**  
  `/run_logs/{dataset}_{metric}_{model}.csv`

- **All record-level entries for the entire run**  
  `/run_logs/{run.json}`

- **Final aggregated scores**  
  `/run_logs/final_scores.json`

To deploy your own models, look at /models/inference_boilerplate/ for more instructions.

### Configuration Options

The `config.yaml` file supports the following customization options:

#### Dataset and Metrics
```yaml
dataset_metric:
  - ["librispeech_test_other", "word_error_rate"] #evaluate by dataset
  - ["emotion_recognition", "llm_judge_binary"] # evaluate by task type
  - ["spoken_language_understanding", "llm_judge_binary"] # evaluate by task category
```

#### Sampling and Filtering
```yaml
filters:
  num_samples: 300 # optional - number of samples to run(remove for all)
  length_filter: [1.0, 30.0] # optional - filters for only audio samples in this length(seconds)
  accented: false # optional - filters for only audio samples in this length(seconds)
  language: "en" # optional - filters for only audio samples in this language - use language code
<<<<<<< HEAD
  user_prompt_add_ons: # Only for datasets processed by GeneralPreprocessor or CallhomePreprocessor - follow the format of ["user_prompt_add_on key", ["dataset1", "dataset2"...]]
    - ["asr_clean_output", ["callhome_eng", "librispeech_test_clean"]]
    - ["audio_expert", ["accent_recognition"]]
  system_prompts: # Follow the format of ["system_prompt_key", ["model_name", "dataset/runspec/category_1", "dataset/runspec/category2"...]]
    - ["audio_expert", ["gpt-4o-mini-audio-preview", "emotion_recognition"]]
    - ["summary_expert", ["qwen_2_audio", "spoken_dialogue_summarization"]]
=======
  system_prompts: ["audio_expert"] # optional but HIGHLY RECOMMENDED - system prompts for each sample
>>>>>>> 8bb22d62
```

**Important Note: It is HIGHLY Recommended to add a system prompt/user prompt add on specific to the datasets you are running for the best results. Go to /prompts/system_prompts or /prompts/user_prompt_add_ons to choose a prebuilt prompt or create your own prompt, then add it in filters attribute**

#### Result Aggregation
```yaml
# Optional - allows for custom score aggregation at the end
# Follow the format of [x, [y1, y2]] where x is a valid metric, and each y is a valid, matching dataset 
aggregate:
  - ["llm_judge_binary", ["emotion_recognition"]]
  - ["llm_judge_detailed", ["alpaca_audio_test", "openhermes_instruction_test"]]
```

#### Temperature Control
```yaml
temperature_overrides:
  # Model and task override
  - model: "gpt-4o-mini-audio-preview"
    task: "emotion_recognition"
    temperature: 0.5
  # Model only override
  - model: "gpt-4o-mini-audio-preview"
    temperature: 0.7
  # Task only override
  - task: "accent_recognition"
    temperature: 0.5
```

#### Model Configuration
```yaml
models:
  - info:
      name: "gpt-4o-mini-audio-preview-1" # Mandatory - must be unique
      inference_type: "openai"  # openai(openai), vllm(vllm), or audio transcription(transcription)
      url: ${ENDPOINT_URL} # Mandatory
      delay: 100 # Optional
      retry_attempts: 8 # Optional
      timeout: 30 # Optional
      model: "gpt-4o-mini-audio-preview" # Mandatory
      auth_token: ${AUTH_TOKEN} # Mandatory
      api_version: ${API_VERSION} # Mandatory
      batch_size: 350 # Mandatory
      chunk_size: 30  # Optional - Max audio length in seconds
  - info:
      name: "qwen_2.5_omni" # Mandatory
      inference_type: "vllm"  # openai, vllm, or audio transcription
      url: ${ENDPOINT_URL} # Mandatory
      delay: 100 # Optional
      retry_attempts: 8 # Optional
      timeout: 30 # Optional
      model: "qwen_2.5_omni" # Mandatory
      auth_token: ${AUTH_TOKEN} # Mandatory
      batch_size: 150 # Mandatory
      chunk_size: 30  # Optional - Max audio length in seconds
  - info:
      name: "whisper_large_v3"
      inference_type: "transcription"
      url: ${ENDPOINT_URL} # Mandatory
      delay: 100 # Optional
      retry_attempts: 8 # Optional
      timeout: 30 # Optional
      model: "whisper_large_v3" # Mandatory
      auth_token: ${AUTH_TOKEN} # Mandatory
      batch_size: 200 # Mandatory
      chunk_size: 30  # Optional - Max audio length in seconds
  - info:
      name: "gpt-4o-mini-audio-preview-2" # Mandatory - must be unqiue
      inference_type: "openai"  # openai, vllm, or audio transcription
      url: ${ENDPOINT_URL} # Mandatory
      delay: 100 # Optional
      retry_attempts: 8 # Optional
      timeout: 30 # Optional
      model: "gpt-4o-mini-audio-preview" # Mandatory
      auth_token: ${AUTH_TOKEN} # Mandatory
      api_version: ${API_VERSION} # Mandatory
      batch_size: 300 # Mandatory
      chunk_size: 30  # Optional - Max audio length in seconds
  - info:
      name: "qwen-2.5-omni" 
      inference_type: "vllm" # mandatory - you can use vllm(vllm), openai(openai), (chat completion) or audio transcription endpoint(transcription)
      url: "${ENDPOINT_URL}" - # mandatory - endpoint url
      delay: 100
      retry_attempts: 8
      timeout: 30
      model: "qwen-2.5-omni" # mandatory - only needed for vllm
      auth_token: "${AUTH_TOKEN}" 
      batch_size: 200 # Optional - batch eval size
      chunk_size: 40 # Optional - max audio length in seconds fed to model
  - info:
      name: "whisper-large-3" 
      inference_type: "transcription" # mandatory - you can use vllm(vllm), openai(openai), (chat completion) or audio transcription endpoint(transcription)
      url: "${ENDPOINT_URL}" - # mandatory - endpoint url
      delay: 100
      retry_attempts: 8
      timeout: 30
      model: "whisper-large-3" # mandatory - only needed for vllm
      auth_token: "${AUTH_TOKEN}" 
      batch_size: 100 # Optional - batch eval size
      chunk_size: 30 # Optional - max audio length in seconds fed to model
```

**Note: Batch-size proportional dataset sharding is implemented when multiple endpoints of the same model are provided. Be sure to have unique 'name' attributes for each unique endpoint, as shown above**

##### Inference Types

| Client           | Inference Type                       |
|------------------|--------------------------------------|
| "openai"         | AsyncAzureOpenAI (Chat Completions)  |
| "vllm"           | AsyncOpenAI (Chat Completions)       |
| "transcription"  | AsyncOpenAI (Transcriptions)         |

#### Judge Configuration
```yaml
judge_properties:
  judge_concurrency: 300 # optional - default is 1
  judge_model: "gpt-4o-mini" # mandatory
  judge_type: "openai" # mandatory (vllm or openai)
  judge_api_version: ${API_VERSION} # optional(needed for openai)
  judge_api_endpoint: ${API_ENDPOINT} # mandatory
  judge_api_key: ${API_KEY} # mandatory
  judge_temperature: 0.1 # optional
  judge_prompt_model_override: "Qwen3-32b" # optional
```

### Adding Datasets

LALMEval supports adding custom datasets through runspec JSON files. These files define the dataset properties and how they should be processed.

#### Creating a Runspec File

Create a JSON file in the `runspecs` directory under the appropriate task category and type. Each dataset should be defined with the following properties, down to the most specific subset:

```json
{
  "dataset_name": {
        "hf_repo": "huggingface_repo", // Mandatory
        "subset": "subset", // Optional (recommended)
        "split": "usa", // Optional (recommended)
        "language": "english", // Mandatory
        "modality": "audio", // Optional 
        "audio_column": "audio", // Optional
        "target_column": "reference", // Optional (recommended)
        "additional_instruction_column": null, // Optional 
        "textual_input_column": "prompt", ; // Optional
        "preprocessor": "PreprocessorClass", // Mandatory
        "postprocessor": "PostprocessorClass" //Mandatory
    },
}
```

#### Example

Here's an example runspec for spoken dialogue summarization datasets:

```json
"sd-qa_ind_s_audio": {
        "hf_repo": "hlt-lab/voicebench",
        "subset": "sd-qa",
        "split": "ind_s",
        "language": "english",
        "modality": "audio",
        "audio_column": "audio",
        "target_column": "reference",
        "additional_instruction_column": null,
        "textual_input_column": "prompt",
        "preprocessor": "GeneralPreprocessor",
        "postprocessor": "GeneralPostprocessor"
    },
```

#### Using Your Dataset

After creating the runspec file, you can reference your dataset in the `config.yaml` file:

```yaml
dataset_metric:
  - "[your_dataset_name, metric_name]" 
```

#### CallHome

To run the CallHome dataset for ASR and Speaker Diaraization, follow these steps:

##### Download the datasets

Go to https://talkbank.org/ca/access/CallHome/ and click on the language corpus you want

Click "Download Transcripts" to get a zip file of each transcript. Copy all the .cha files to the transcripts folder in /private_datasets/{specific_langauge_folder}/transcripts

Go to the Media folder (https://media.talkbank.org/ca/CallHome) and select the specific language corpus, then click on the 0wav/ folder for the language corpus. 
Open the dev console and paste this code

```javascript
document.querySelectorAll('a[href*="?f=save"]').forEach((link, i) => {
    setTimeout(() => link.click(), i * 1000);
});
```

Paste these wav files into the audio folder of the specific language path in private_datasets

Run the specific dataset or all datasets across word_error_rate(utterance by utterance), llm_judge_binary (holistic view of 30 second turn by turn transcription), or speaker diarization

```yaml
dataset_metric:
  - ["callhome_eng", "word_error_rate"] # OR
  - ["callhome, "speaker_diarization"]
```
## Kit Structure

### General Evaluation Flow

![LALMEval Architecture](EvaluationStructure.png)

The evaluation flow in LALMEval follows a highly concurrent architecture:

1. **Configuration & Initialization**: The system parses `config.yaml` to load models, datasets, metrics, and other evaluation parameters.

2. **Engine Assembly**: For each dataset-metric pair, an Engine is created containing:
   - A dataset
   - A preprocesser
   - The specified metric
   - An appropriate postprocessor
   - References to all specified models

3. **Concurrent Execution**: 
   - All Engines run simultaneously
   - Within each Engine, model inference occurs concurrently across all models
   - After inference completes, the postprocessor transforms model outputs
   - Evaluation is performed concurrently, with record-level scores logged throughout

4. **Results Aggregation**: The main process awaits completion of all Engines before compiling and reporting final performance metrics.

This architecture enables efficient scaling with multiple models and datasets while maintaining organized evaluation workflows.

### Runspec Structure

LALMEval organizes datasets and tasks hierarchically in the `runspecs` directory:

```
runspecs/
├── spoken_language_understanding/  
├── speech_recognition/             
├── paralinguistics/                
├── spoken_language_reasoning/      
└── callhome/                       
```

Each task category directory contains JSON files that define specific tasks or datasets within that category. For example:

- `paralinguistics/` includes `emotion_recognition.json`, `accent_recognition`, etc.

When configuring evaluations in `config.yaml`, you can reference:
- Specific datasets by name (e.g., `"librispeech_test_other"`)
- Entire task types by referencing the JSON file stem (e.g., `"accent_recognition"`)
- Whole task categories by directory name (e.g., `"spoken_language_understanding"`)

This flexible structure allows for targeted or broad evaluations depending on your needs.

## License

LALMEval is licensed under the Apache 2.0 License.<|MERGE_RESOLUTION|>--- conflicted
+++ resolved
@@ -1,6 +1,8 @@
 <div align="center" style="margin-bottom: 1em;">
 
 *Your ultimate audio evaluation framework*
+
+**Insert Images Here**
 
 </div>
 
@@ -86,16 +88,12 @@
   length_filter: [1.0, 30.0] # optional - filters for only audio samples in this length(seconds)
   accented: false # optional - filters for only audio samples in this length(seconds)
   language: "en" # optional - filters for only audio samples in this language - use language code
-<<<<<<< HEAD
   user_prompt_add_ons: # Only for datasets processed by GeneralPreprocessor or CallhomePreprocessor - follow the format of ["user_prompt_add_on key", ["dataset1", "dataset2"...]]
     - ["asr_clean_output", ["callhome_eng", "librispeech_test_clean"]]
     - ["audio_expert", ["accent_recognition"]]
   system_prompts: # Follow the format of ["system_prompt_key", ["model_name", "dataset/runspec/category_1", "dataset/runspec/category2"...]]
     - ["audio_expert", ["gpt-4o-mini-audio-preview", "emotion_recognition"]]
     - ["summary_expert", ["qwen_2_audio", "spoken_dialogue_summarization"]]
-=======
-  system_prompts: ["audio_expert"] # optional but HIGHLY RECOMMENDED - system prompts for each sample
->>>>>>> 8bb22d62
 ```
 
 **Important Note: It is HIGHLY Recommended to add a system prompt/user prompt add on specific to the datasets you are running for the best results. Go to /prompts/system_prompts or /prompts/user_prompt_add_ons to choose a prebuilt prompt or create your own prompt, then add it in filters attribute**
@@ -113,9 +111,9 @@
 ```yaml
 temperature_overrides:
   # Model and task override
-  - model: "gpt-4o-mini-audio-preview"
-    task: "emotion_recognition"
-    temperature: 0.5
+  - model: "gpt-4o-mini-audio-preview" # model.model
+    task: "emotion_recognition" # task_type
+    temperature: 0.5 # temp
   # Model only override
   - model: "gpt-4o-mini-audio-preview"
     temperature: 0.7
@@ -173,28 +171,6 @@
       api_version: ${API_VERSION} # Mandatory
       batch_size: 300 # Mandatory
       chunk_size: 30  # Optional - Max audio length in seconds
-  - info:
-      name: "qwen-2.5-omni" 
-      inference_type: "vllm" # mandatory - you can use vllm(vllm), openai(openai), (chat completion) or audio transcription endpoint(transcription)
-      url: "${ENDPOINT_URL}" - # mandatory - endpoint url
-      delay: 100
-      retry_attempts: 8
-      timeout: 30
-      model: "qwen-2.5-omni" # mandatory - only needed for vllm
-      auth_token: "${AUTH_TOKEN}" 
-      batch_size: 200 # Optional - batch eval size
-      chunk_size: 40 # Optional - max audio length in seconds fed to model
-  - info:
-      name: "whisper-large-3" 
-      inference_type: "transcription" # mandatory - you can use vllm(vllm), openai(openai), (chat completion) or audio transcription endpoint(transcription)
-      url: "${ENDPOINT_URL}" - # mandatory - endpoint url
-      delay: 100
-      retry_attempts: 8
-      timeout: 30
-      model: "whisper-large-3" # mandatory - only needed for vllm
-      auth_token: "${AUTH_TOKEN}" 
-      batch_size: 100 # Optional - batch eval size
-      chunk_size: 30 # Optional - max audio length in seconds fed to model
 ```
 
 **Note: Batch-size proportional dataset sharding is implemented when multiple endpoints of the same model are provided. Be sure to have unique 'name' attributes for each unique endpoint, as shown above**
