--- conflicted
+++ resolved
@@ -36,13 +36,7 @@
         results = {"final": sum(record_scores) / len(candidates)}
 
         # Write detailed record-level logs (if dataset_name and model_name provided)
-<<<<<<< HEAD
         if dataset_name and model_name:            
-=======
-        if dataset_name and model_name:
-            append_final_score(self, results, dataset_name, model_name)
-
->>>>>>> defea7f5
             # Very simple approach: just stringify everything
             serializable_candidates = [str(candidate) for candidate in candidates]
             serializable_refs = [str(ref[0]) for ref in references]
