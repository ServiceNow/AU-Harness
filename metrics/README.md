# 📏 Metrics Overview

This document provides a summary and detailed explanation of all evaluation metrics used in the framework. <br />
For more detailed documentation regarding which metrics can be used for which tasks and task categories, refer to [Task Config Overview](../tasks/README.md).

**NOTE** For consistency across metrics, the final reported score of each supported metric is standardized within the range of **[0.0, 100.0]** with **2-decimal precision**.

---

## 📊 Metric Overview Table

| Metric Name                | Description                                      | Reported metric values                                |
|---------------------------|--------------------------------------------------|-----------------------------------------------|
| `word_error_rate_metrics` (&darr;) | Measures ASR errors via insertions, deletions | average_sample_wer <br /> overall_wer |
| `diarization_metrics` (&darr;) | LLM-Adaptive diarization-relevent metrics | avg_sample_wder <br /> overall_wder <br /> avg_sample_cpwer <br /> overall_cpwer <br /> avg_speaker_count_absolute_error |
| `llm_judge_binary` (&uarr;)        | Binary LLM-based correctness judgment            | llm_judge_binary                 |
| `llm_judge_detailed` (&uarr;)      | Detailed scoring across multiple dimensions      | llm_judge_detailed            |
| `llm_judge_big_bench_audio` (&uarr;) | LLM-based evaluations for BigBench-like tasks           | llm_judge_big_bench_audio                                      |
| `llm_judge_redteaming` (&uarr;)      | LLM-based evaluations for red-teaming/ safety      | llm_judge_redteaming            |
| `mt_bench_llm_judge` (&uarr;)    | LLM-based evaluation for Multi-turn systems (i.e. MT-Bench)                           | mt_bench_llm_judge                            |
| `bleu` (&uarr;)                    | N-gram overlap score                             | bleu                    |
| `bertscore` (&uarr;)               | Semantic similarity using BERT embeddings        | bertscore                       |
| `comet` (&uarr;)               | Semantic similarity measure for translation tasks        | comet                       |
| `meteor` (&uarr;)                  | Alignment-based score with synonym handling      | meteor                    |
| `bfcl_match_score` (&uarr;)        | Structured logic form comparison                 | bfcl_match_score                          |
| `sql_score` (&uarr;)               | SQL correctness and execution match              | text2sql_score                                 |
| `instruction_following` (&uarr;)   | LLM-judged instruction following capability                 | final              |
<<<<<<< HEAD
| `multiple_choice_accuracy` (&uarr;)   | Accuracy of prediction the correct option letter in multiple choice tasks     | multiple_choice_accuracy              |
=======
| `gsm8k_exact_match` (&uarr;)   | Exact-match accuracy of the final numerical answer.             | gsm8k_exact_match              |
>>>>>>> a2030388

--- 

## 📋 Metric Details

### `word_error_rate_metrics`
- **Type**: Speech recognition metric
- **Description**: Measure the correctness of the generated hypothesis vs reference transcript
- **Reported Value**: 
    - `average_sample_wer`: Averaging WER of each sample across the evaluated dataset samples
    - `overall_wer`: (Total deletions, insertions and substitutions) / Total words
- **Scoring (record-level)**: Scoring between 0.0 and 1.0 (lower is better)
- **Used In**: `asr`, `long_form_asr`, `code_switching_asr`

---

### `diarization_error_rate_metrics`
- **Type**: LLM-Adaptive Diariziation-relevant metric
- **Description**: Measure the diarization-relevant metrics for the generated LLM-generated hypothesis. Metrics are mostly computed for who-spoke-what to avoid the requirements of exact timestamp predictions.
- **Reported Value**:
    - `average_sample_wder`: Averaging WDER of each sample across the evaluated dataset samples
    - `overall_wder`: Overall Errors / Overall Total Counts
    - `avg_sample_cpwer`: Averaging cpWER of each sample across the evaluated dataset samples
    - `overall_cpwer`: Overall Errors / Overall Total Counts
    - `avg_speaker_count_absolute_error`:  Mean absolute errors (MAE) of the predicted number of speakers
- **Scoring (record-level)** Scoring between 0.0 and 1.0 (lower is better)
- **Used In**: `speaker_diarization`

---

### `llm_judge_binary`
- **Type**: Binary classification metric
- **Description**: Judges whether a model output is correct or not using an LLM.
- **Scoring (record-level)** `1` for correct, `0` for incorrect. Higher is better.
- **Used In**: `emotion_recognition`, `accent_recognition`, `gender_recognition`, `intent_classification`,`spoofing`

---

### `llm_judge_detailed`
- **Type**: Multi-dimensional judgment metric
- **Description**: Uses an LLM to assess output quality based on attributes like fluency, relevance, and completenes (with or without ground truth reference)
- **Scoring (record-level)** Scoring between `0` and `5` for each sample. Higher is better.
- **Used In**: `spoken_dialogue_summrization`, `scene_understanding`

---

### `llm_judge_big_bench_audio`
- **Type**: LLM-based QA judgment metric
- **Description**: Evaluates performance on BigBench-like audio QA tasks.
- **Scoring (record-level)** Scoring `correct` or `incorrect` based on different aspects of QA tasks. Higher is better
- **Used In**: `sqqa`

---

### `llm_judge_redteaming`
- **Type**: LLM-based judgement metric for red-teaming/ safety.
- **Description**: Evaluates performance on the safety-related aspects for LALMs.
- **Scoring (record-level)** Scoring `1` for refusing to answer the given audio (correct), `0` for anwering the given audio (incorrect). Higher is better.
- **Used In**: `safety`

---

### `mt_bench_llm_judge`
- **Type**: LLM-based judgement metric for Multi-turn systems. 
- **Description**: Evaluates performance at multiple-turn conversation systems
- **Scoring (record-level)** Scoring between `0` and `10` for each sample. Higher is better.
- **Used In**: `mtbench`

---

### `bleu`
- **Type**: N-gram precision metric
- **Description**: Measures how many n-grams in the prediction match the reference.
- **Scoring (record-level)** Score between `0` and `100`, higher is better.
- **Used In**: `translation` 

---

### `bertscore`
- **Type**: Semantic similarity
- **Description**: Uses contextual BERT embeddings to match tokens semantically.
- **Scoring (record-level)** Outputs F1 (between `0` and `1`), higher is better.
- **Used In**: `translation`

---

### `comet`
- **Type**: Semantic similarity for translation tasks
- **Description**: Uses contextual embeddings to compute semantic similarity between source and target language pair
- **Scoring (record-level)** Score between `0` and `1`, higher is better.
- **Used In**: `translation`

---

### `meteor`
- **Type**: Alignment metric
- **Description**: Improves on BLEU by considering synonyms, stemming, and paraphrase.
- **Scoring (record-level)** Score between `0` and `1`, higher is better.
- **Used In**: `translation`

---

### `bfcl_match_score`
- **Type**: Function calling metric
- **Description**: Evaluate the function calling capabilities. 
- **Scoring (record-level)** Score between `0` and `1`, higher is better.
- **Used In**: Speech Function calling (`bfcl`)

---

### `sql_score`
- **Type**: Coding correctness metric
- **Description**: Evaluate the correctness of the generated SQL. 
- **Scoring (record-level)** Score between `0` and `1`, higher is better.
- **Used In**: Speech-to-SQL-coding (`speech_to_sql`)

---

### `instruction_following`
- **Type**: Instruction following evaluation metric
- **Description**: Measure the instruction following capabilities of LALMs by averaging accuracy across (1) strict-prompt, (2) strict-instruction, (3)loose-prompt and (4) loose-instruction. 
- **Scoring (record-level)** Score between `0` and `1`, higher is better.
- **Used In**: Audio Instruction Following (`ifeval`)

---

<<<<<<< HEAD
### `multiple_choice_accuracy`
- **Type**: Multiple choice accuracy metric
- **Description**: Measure the accuracy of prediction the correct option letter in multiple choice tasks. The correct option is expected in the format `Answer: A`
- **Scoring (record-level)** Score between `0` and `100`, higher is better.
- **Used In**: Audio Instruction Following (`ifeval`)
=======
### `gsm8k_exact_match`
- **Type**: Math correctness metric
- **Description**: Measure the exact-match accuracy of the final numerical answer (expected within `\boxed{}`) with the reference numerical answer.
- **Scoring (record-level)** Score between `0` and `100`, higher is better.
- **Used In**: Math (`gsm8k`)
>>>>>>> a2030388
<|MERGE_RESOLUTION|>--- conflicted
+++ resolved
@@ -25,11 +25,9 @@
 | `bfcl_match_score` (&uarr;)        | Structured logic form comparison                 | bfcl_match_score                          |
 | `sql_score` (&uarr;)               | SQL correctness and execution match              | text2sql_score                                 |
 | `instruction_following` (&uarr;)   | LLM-judged instruction following capability                 | final              |
-<<<<<<< HEAD
 | `multiple_choice_accuracy` (&uarr;)   | Accuracy of prediction the correct option letter in multiple choice tasks     | multiple_choice_accuracy              |
-=======
 | `gsm8k_exact_match` (&uarr;)   | Exact-match accuracy of the final numerical answer.             | gsm8k_exact_match              |
->>>>>>> a2030388
+
 
 --- 
 
@@ -155,17 +153,14 @@
 - **Used In**: Audio Instruction Following (`ifeval`)
 
 ---
-
-<<<<<<< HEAD
 ### `multiple_choice_accuracy`
 - **Type**: Multiple choice accuracy metric
 - **Description**: Measure the accuracy of prediction the correct option letter in multiple choice tasks. The correct option is expected in the format `Answer: A`
 - **Scoring (record-level)** Score between `0` and `100`, higher is better.
-- **Used In**: Audio Instruction Following (`ifeval`)
-=======
+- **Used In**: Audio GPQA Diamond (`gpqa_diamond`)
+---
 ### `gsm8k_exact_match`
 - **Type**: Math correctness metric
 - **Description**: Measure the exact-match accuracy of the final numerical answer (expected within `\boxed{}`) with the reference numerical answer.
 - **Scoring (record-level)** Score between `0` and `100`, higher is better.
 - **Used In**: Math (`gsm8k`)
->>>>>>> a2030388
