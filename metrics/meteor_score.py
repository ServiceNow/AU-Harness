--- conflicted
+++ resolved
@@ -7,17 +7,9 @@
 from nltk.translate.meteor_score import single_meteor_score
 from metrics.metrics import Metrics
 from utils import util
-<<<<<<< HEAD
-from metrics.word_error_rate_metrics import normalize_text
+from tqdm import tqdm
+from utils.custom_logging import write_record_log, append_final_scorefrom metrics.word_error_rate_metrics import normalize_text
 
-
-class MeteorScore(Metrics):
-    def __call__(self, candidates, references, dataset_name: str | None = None, model_name: str | None = None):
-        return self.compute_record_level_scores(candidates, references)
-    """MeteorScore using nltk tokenizer."""
-=======
-from tqdm import tqdm
-from utils.custom_logging import write_record_log, append_final_score
 
 class MeteorScore(Metrics):
     def __call__(self, candidates, references, instructions=None, *, dataset_name: str | None = None, model_name: str | None = None):
@@ -33,7 +25,6 @@
         return overall
 
 
->>>>>>> d6c4b5c2
 
     def __init__(self):
         super().__init__()
