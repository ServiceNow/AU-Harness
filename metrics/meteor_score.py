--- conflicted
+++ resolved
@@ -34,19 +34,10 @@
         overall_score = {self.name: mean_score}
 
         if dataset_name and model_name:
-<<<<<<< HEAD
             write_record_log(self, references, candidates, scores, dataset_name, model_name, 
                            instructions=self.instructions, model_responses=self.model_responses)
             append_final_score(self, overall_score, dataset_name, model_name, self.model_responses)
         
-=======
-            # write_record_log will also write to run.log internally
-            write_record_log(self, references, candidates, scores, dataset_name, model_name,
-                           instructions=self.instructions, model_responses=self.model_responses)
-            # Directly call append_final_score with the aggregate score
-            append_final_score(self, overall_score, dataset_name, model_name)
-
->>>>>>> defea7f5
         # Return both individual scores and the aggregate score
         return {**self.record_level_scores, **overall_score}
 
