--- conflicted
+++ resolved
@@ -1,26 +1,11 @@
 from __future__ import annotations
-<<<<<<< HEAD
 import asyncio, json, yaml, os, re, math
 from pathlib import Path
 from openai import AsyncAzureOpenAI, AsyncOpenAI, APIConnectionError
 from tqdm import tqdm
 from typing import List, Tuple, Optional, Dict
-=======
-
-import asyncio
-import json
+import httpx
 import logging
-import os
-import re
-from pathlib import Path
-from typing import List, Tuple, Optional
-
->>>>>>> ac0fd0e5
-import httpx
-import yaml
-from openai import AsyncAzureOpenAI, APIConnectionError
-from tqdm import tqdm
-
 logger = logging.getLogger(__name__)
 from metrics.metrics import Metrics
 from utils.custom_logging import write_record_log, append_final_score
@@ -155,17 +140,11 @@
         return None
 
     async def _judge_all(
-<<<<<<< HEAD
         self,
         candidates: list[str],
         references: list[str],
         dataset_name: str | None = None,
         model_name: str | None = None,
-=======
-            self,
-            candidates: list[str],
-            references: list[str],
->>>>>>> ac0fd0e5
     ) -> list:
         """Run the LLM judge over *candidates* vs *references*.
 
@@ -183,7 +162,6 @@
         completed_samples = set()  # Samples that are completed
         results = [None] * len(candidates)
         sys_prompt_template = _get_prompt(self._prompt_key)
-<<<<<<< HEAD
         
         # Generate unique evaluator instance ID
         evaluator_id = f"llm_judge_{self._prompt_key}_{id(self)}"
@@ -283,31 +261,6 @@
         except asyncio.CancelledError:
             pass
         
-=======
-
-        async def _run(cand, ref):
-            # Use the prompt template as system prompt
-            sys_prompt = sys_prompt_template
-            # Format candidate and reference as user prompt
-            user_prompt = f"candidate: {cand}\nreference: {ref}"
-            async with sem:
-                return await self._score_once(sys_prompt, user_prompt)  # Use sys_prompt_template as system prompt
-
-        # Create tasks for all candidate-reference pairs and track their indices
-        tasks_with_indices = [(i, _run(c, r)) for i, (c, r) in enumerate(zip(candidates, references))]
-        pending = {asyncio.create_task(coro): i for i, coro in tasks_with_indices}
-        results = [None] * len(tasks_with_indices)  # Pre-allocate results list
-
-        # Use tqdm to monitor progress across asynchronous completions
-        with tqdm(total=len(pending), desc=f"LLM Judge ({self._prompt_key})") as progress:
-            while pending:
-                done, _ = await asyncio.wait(pending.keys(), return_when=asyncio.FIRST_COMPLETED)
-                for task in done:
-                    index = pending.pop(task)
-                    result = task.result()
-                    results[index] = result  # Store result at the correct index
-                    progress.update(1)
->>>>>>> ac0fd0e5
         return results
 
 
@@ -322,18 +275,11 @@
     name: str = "llm_judge_binary"
     _prompt_key: str = "binary_judge_prompt"
 
-<<<<<<< HEAD
-    async def __call__(self, candidates, references, instructions=None, *, dataset_name: str | None = None, model_name: str | None = None):
-        """Return overall average dict and record-level details. Write per-record log if dataset/model provided."""
-        self.instructions = instructions
-        overall = await super().get_score(candidates, references, dataset_name, model_name)
-=======
-    def __call__(self, candidates, references, instructions=None, *, dataset_name: str | None = None, model_name: str | None = None, model_responses=None):
+    async def __call__(self, candidates, references, instructions=None, *, dataset_name: str | None = None, model_name: str | None = None, model_responses=None):
         """Return overall average dict and record-level details. Write per-record log if dataset/model provided."""
         self.instructions = instructions
         self.model_responses = model_responses if model_responses else []
-        overall = super().get_score(candidates, references)
->>>>>>> ac0fd0e5
+        overall = await super().get_score(candidates, references, dataset_name, model_name)
         if self.name in overall:
             overall[self.name] *= 100
         if dataset_name and model_name:
@@ -346,11 +292,7 @@
             append_final_score(self, overall, dataset_name, model_name)
         return overall
 
-<<<<<<< HEAD
     async def compute_record_level_scores(self, candidates: list, references: list, dataset_name: str | None = None, model_name: str | None = None):
-=======
-    def compute_record_level_scores(self, candidates: list, references: list):
->>>>>>> ac0fd0e5
         # Here we can use self.instructions if needed
         raw_scores = await self._judge_all(candidates, references, dataset_name, model_name)
         # Expect {"score": number, "explanation": str}
@@ -368,21 +310,13 @@
     name: str = "llm_judge_detailed"
     _prompt_key: str = "detailed_judge_prompt"
 
-<<<<<<< HEAD
-    async def __call__(self, candidates, references, instructions=None, *, dataset_name: str | None = None, model_name: str | None = None):
-=======
-    def __call__(self, candidates, references, instructions=None, *, dataset_name: str | None = None, model_name: str | None = None, model_responses=None):
->>>>>>> ac0fd0e5
+    async def __call__(self, candidates, references, instructions=None, *, dataset_name: str | None = None, model_name: str | None = None, model_responses=None):
         """Return overall average dict and record-level details. Write per-record log if dataset/model provided."""
         # Store instructions and model_responses for potential later use
         self.instructions = instructions
-<<<<<<< HEAD
+        self.model_responses = model_responses if model_responses else []
+
         overall = await super().get_score(candidates, references, dataset_name, model_name)
-=======
-        self.model_responses = model_responses if model_responses else []
-        
-        overall = super().get_score(candidates, references)
->>>>>>> ac0fd0e5
         if self.name in overall:
             # From 0-5 scale to 0-100 scale
             overall[self.name] *= 20
@@ -409,22 +343,12 @@
     name: str = "llm_judge_callhome"
     _prompt_key: str = "callhome_judge_prompt"
 
-<<<<<<< HEAD
-    async def __call__(self, candidates, references, instructions=None, *, dataset_name: str | None = None, model_name: str | None = None):
-=======
-    def __call__(self, candidates, references, instructions=None, *, dataset_name: str | None = None, model_name: str | None = None, model_responses=None):
->>>>>>> ac0fd0e5
+    async def __call__(self, candidates, references, instructions=None, *, dataset_name: str | None = None, model_name: str | None = None, model_responses=None):
         """Return overall average dict and record-level details. Write per-record log if dataset/model provided."""
         # Store instructions and model_responses for potential later use
         self.instructions = instructions
-<<<<<<< HEAD
+        self.model_responses = model_responses if model_responses else []
         overall = await super().get_score(candidates, references, dataset_name, model_name)
-=======
-        self.model_responses = model_responses if model_responses else []
-        
-        overall = super().get_score(candidates, references)
-        print(overall)
->>>>>>> ac0fd0e5
         if self.name in overall:
             overall[self.name] += 1
             overall[self.name] *= 10
@@ -446,13 +370,6 @@
         self.explanations = [r.get("explanation", "") if isinstance(r, dict) else "" for r in raw_scores]
         return {self.name: scores}
 
-<<<<<<< HEAD
-=======
-
-# ---------------------------------------------------------------------------
-# Original LLM judge
-# ---------------------------------------------------------------------------
->>>>>>> ac0fd0e5
 
 class LLMJudgeMetric(Metrics):  # noqa: D401
     name: str = "llm_judge"
@@ -500,14 +417,10 @@
         """
         # Store instructions and model_responses for potential later use
         self.instructions = instructions
-<<<<<<< HEAD
+        self.model_responses = model_responses if model_responses else []
+
 
         scores = await self.compute_record_level_scores(candidates, references, dataset_name, model_name)
-=======
-        self.model_responses = model_responses if model_responses else []
-        
-        scores = self.compute_record_level_scores(candidates, references)
->>>>>>> ac0fd0e5
         all_scores = scores[self.name]
 
         num_correct = sum(1 for s in all_scores if s == 1.0)
@@ -530,19 +443,12 @@
 
         return overall
 
-<<<<<<< HEAD
     async def compute_record_level_scores(
         self,
         candidates: List[str],
         references: List[Tuple[str, str]],
         dataset_name: str | None = None,
         model_name: str | None = None
-=======
-    def compute_record_level_scores(
-            self,
-            candidates: List[str],
-            references: List[Tuple[str, str]]
->>>>>>> ac0fd0e5
     ) -> dict:
         """
         Calls the LLM to judge each (transcript, prediction, official_answer) triple and returns scores.
