from __future__ import annotations
import asyncio, json, yaml, os, re
from pathlib import Path
from openai import AsyncAzureOpenAI, APIConnectionError
from tqdm import tqdm
from typing import List, Tuple, Optional
import httpx
import logging
logger = logging.getLogger(__name__)
from metrics.metrics import Metrics
<<<<<<< HEAD
import logging
logger = logging.getLogger(__name__)
=======
from utils.custom_logging import write_record_log, append_final_score

>>>>>>> d6c4b5c2
# ---------------------------------------------------------------------------
# Helper to load prompt templates shipped with the package
# ---------------------------------------------------------------------------

_template_cache: dict[str, str] | None = None
PROMPT_FILE_PATH = Path(__file__).resolve().parents[1] / "prompts/judge_prompts.yaml"
def _get_prompt(kind: str) -> str:
    """Load and return the prompt string for *kind* every call (no caching)."""
    data = yaml.safe_load(PROMPT_FILE_PATH.read_text()) or {}
    if kind not in data:
        raise KeyError(f"Prompt '{kind}' not found in {PROMPT_FILE_PATH}")
    return data[kind]

# ---------------------------------------------------------------------------
# Base LLM judge – uses gpt-4o via async OpenAI SDK
# ---------------------------------------------------------------------------

_DEFAULT_OPENAI_MODEL = "gpt-4o-mini"
_DEFAULT_MAX_CONCURRENCY = 5

class _BaseLLMJudge(Metrics):
    """Common LLM-as-judge scaffolding."""

    def __init__(self, max_concurrency: int | None = None, model: str | None = None, *_, **__):
        super().__init__()
        # If not supplied, fall back to defaults
        self._max_concurrency = max_concurrency or _DEFAULT_MAX_CONCURRENCY
        self._model = model or _DEFAULT_OPENAI_MODEL
        # Azure OpenAI async client
        self._client = AsyncAzureOpenAI(
            api_key=os.environ.get("AZURE_OPENAI_KEY"),  # set in your shell
            api_version=os.environ.get("AZURE_OPENAI_VERSION", "2025-01-01-preview"),
            azure_endpoint=os.environ.get("AZURE_OPENAI_ENDPOINT", "https://corelmm-gpt-4t.openai.azure.com"),
        )

    async def _score_once(self, system_prompt: str, user_prompt: str) -> float | dict | None:

        max_retries = 8
        for attempt in range(max_retries):
            try:
                resp = await self._client.chat.completions.create(
                    model=self._model,
                    messages=[
                        {"role": "system", "content": system_prompt},
                        {"role": "user", "content": user_prompt},
                    ],
                    temperature=0.1,
                )
                content = resp.choices[0].message.content.strip()
                try:
                    return json.loads(content)
                except Exception:
                    return content
            except (APIConnectionError, httpx.ConnectError, httpx.HTTPError) as e:
                logger.warning(f"API connection failed (attempt {attempt+1}/{max_retries}): {e}")
                await asyncio.sleep(2)  # Wait before retrying
            except Exception as e:
                error_message = str(e)
                # Handle content policy violations separately
                if "content management policy" in error_message and attempt < max_retries - 1:
                    logger.warning(f"Content filter triggered (attempt {attempt+1}/{max_retries}). Modifying prompt...")
                    
                    # Apply progressively stronger modifications to avoid content filter
                    if attempt == 0:
                        # First retry: Add a safety prefix to the system prompt
                        system_prompt = f"Please provide an academic evaluation only. Avoid any harmful, unethical, or inappropriate content. {system_prompt}"
                    else:
                        # Second retry: Add a safety prefix to the user prompt
                        user_prompt = f"For academic evaluation purposes only: {user_prompt}"
                    
                    # Continue to retry with modified prompts
                    await asyncio.sleep(1)
                    continue
                else:
                    # For other unexpected errors, log and potentially break
                    logger.error(f"Unexpected error in _score_once: {e}")
                    break
        logger.error(f"All {max_retries} attempts failed for this sample. Skipping.")
        return None

    async def _judge_all(
        self,
        candidates: list[str],
        references: list[str],
    ) -> list:
        """Run the LLM judge over *candidates* vs *references*.

        *prompt_add_on* is extra text appended to the base system prompt.  Each
        concrete metric can inject task-specific instructions without changing
        the core helper.
        """
        sem = asyncio.Semaphore(self._max_concurrency)
        sys_prompt_template = _get_prompt(self._prompt_key)

        async def _run(cand, ref):
            # Use the prompt template as system prompt
            sys_prompt = sys_prompt_template
            # Format candidate and reference as user prompt
            user_prompt = f"candidate: {cand}\nreference: {ref}"
            async with sem:
                return await self._score_once(sys_prompt, user_prompt)  # Use sys_prompt_template as system prompt

        # Create tasks for all candidate-reference pairs and track their indices
        tasks_with_indices = [(i, _run(c, r)) for i, (c, r) in enumerate(zip(candidates, references))]
        pending = {asyncio.create_task(coro): i for i, coro in tasks_with_indices}
        results = [None] * len(tasks_with_indices)  # Pre-allocate results list
        
        # Use tqdm to monitor progress across asynchronous completions
        with tqdm(total=len(pending), desc=f"LLM Judge ({self._prompt_key})") as progress:
            while pending:
                done, _ = await asyncio.wait(pending.keys(), return_when=asyncio.FIRST_COMPLETED)
                for task in done:
                    index = pending.pop(task)
                    result = task.result()
                    results[index] = result  # Store result at the correct index
                    progress.update(1)
        return results

    # ---------------------------------------------------
    # Internal helper for per-record logging
    # ---------------------------------------------------

#All of these judges always return on a scale of 100

# ---------------------------------------------------------------------------
# Binary (yes/no) judge
# ---------------------------------------------------------------------------

class BinaryLLMJudgeMetric(_BaseLLMJudge):  # noqa: D401
    name: str = "llm_judge_binary"
    _prompt_key: str = "binary_judge_prompt"

<<<<<<< HEAD
    def __call__(self, candidates, references):
        """Return (overall_score_dict, record_level_dict)."""
        record_level = self.compute_record_level_scores(candidates, references)
        scores = record_level.get(self.name, [])
        overall = {self.name: sum(scores)/len(scores) if scores else 0.0}
        logger.info("Record level scores: ", record_level)
        return overall
=======
    def __call__(self, candidates, references, instructions=None, *, dataset_name: str | None = None, model_name: str | None = None):
        """Return overall average dict and record-level details. Write per-record log if dataset/model provided."""
        self.instructions = instructions
        overall = super().get_score(candidates, references)
        if self.name in overall:
            overall[self.name] *= 100
        if dataset_name and model_name:
            scores = self.record_level_scores.get(self.name, [])
            # write_record_log will also write to run.log internally
            explanations = getattr(self, "explanations", None)
            write_record_log(self, references, candidates, scores, dataset_name, model_name, explanations, instructions=self.instructions)
            # Directly call append_final_score
            append_final_score(self, overall, dataset_name, model_name)
        return overall


>>>>>>> d6c4b5c2
    def compute_record_level_scores(self, candidates: list, references: list):
        # Here we can use self.instructions if needed
        raw_scores = asyncio.run(self._judge_all(candidates, references))
        # Expect {"score": number, "explanation": str}
        scores = [float(r.get("score", 0)) if isinstance(r, dict) else 0.0 for r in raw_scores]
        self.explanations = [r.get("explanation", "") if isinstance(r, dict) else "" for r in raw_scores]
        return {self.name: scores}

class DetailedLLMJudgeMetric(_BaseLLMJudge):
    """Detailed LLM judge metric.
    On a scale of 0 to 5, how well does the candidate text match the reference text?
    Returns:
        float: Overall score
    """
    name: str = "llm_judge_detailed"
    _prompt_key: str = "detailed_judge_prompt"

<<<<<<< HEAD
    def __call__(self, candidates, references):
        """Return (overall_score_dict, record_level_dict)."""
        record_level = self.compute_record_level_scores(candidates, references)
        scores = record_level.get(self.name, [])
        overall = {self.name: sum(scores)/len(scores) if scores else 0.0}
        logger.info("Record level scores: ", record_level)
=======
    def __call__(self, candidates, references, instructions=None, *, dataset_name: str | None = None, model_name: str | None = None):
        """Return overall average dict and record-level details. Write per-record log if dataset/model provided."""
        # Store instructions for potential later use
        self.instructions = instructions
        overall = super().get_score(candidates, references)
        if self.name in overall:
            overall[self.name] *= 20
        if dataset_name and model_name:
            scores = self.record_level_scores.get(self.name, [])
            # write_record_log will also write to run.log internally
            explanations = getattr(self, "explanations", None)
            write_record_log(self, references, candidates, scores, dataset_name, model_name, explanations, instructions=self.instructions)
            # Directly call append_final_score
            append_final_score(self, overall, dataset_name, model_name)
>>>>>>> d6c4b5c2
        return overall

    def compute_record_level_scores(self, candidates: list, references: list):
        # Here we can use self.instructions if needed
        raw_scores = asyncio.run(self._judge_all(candidates, references))
        # Expect {"score": number, "explanation": str}
        scores = [float(r.get("score", 0)) if isinstance(r, dict) else 0.0 for r in raw_scores]
        return {self.name: scores}

class CallHomeLLMJudgeMetric(_BaseLLMJudge):
    name: str = "llm_judge_callhome"
    _prompt_key: str = "callhome_judge_prompt"

    def __call__(self, candidates, references, instructions=None, *, dataset_name: str | None = None, model_name: str | None = None):
        """Return overall average dict and record-level details. Write per-record log if dataset/model provided."""
        # Store instructions for potential later use
        self.instructions = instructions
        overall = super().get_score(candidates, references)
        print(overall)
        if self.name in overall:
            overall[self.name] += 1
            overall[self.name] *= 10
        if dataset_name and model_name:
            scores = self.record_level_scores.get(self.name, [])
            # write_record_log will also write to run.log internally
            explanations = getattr(self, "explanations", None)
            write_record_log(self, references, candidates, scores, dataset_name, model_name, explanations, instructions=self.instructions)
            # Directly call append_final_score
            append_final_score(self, overall, dataset_name, model_name)
        return overall

    def compute_record_level_scores(self, candidates: list, references: list):
        # Here we can use self.instructions if needed
        raw_scores = asyncio.run(self._judge_all(candidates, references))
        # Expect {"score": number, "explanation": str}
        scores = [float(r.get("score", 0)) if isinstance(r, dict) else 0.0 for r in raw_scores]
        self.explanations = [r.get("explanation", "") if isinstance(r, dict) else "" for r in raw_scores]
        return {self.name: scores}
# ---------------------------------------------------------------------------
# Original LLM judge
# ---------------------------------------------------------------------------

class LLMJudgeMetric(Metrics):  # noqa: D401
    name: str = "llm_judge"

    def __init__(self) -> None:
        self._model = None

<<<<<<< HEAD
    def __call__(self, ref: str, hyp: str) -> float:
        return float(ref.strip() == hyp.strip())

# ---------------------------------------------------------------------------
# Utility: aggregate model-level means from the deeply nested result dict
# ---------------------------------------------------------------------------

def llm_process(result_tree: dict) -> dict:
    """Collapse raw record-level scores into per-model averages.

    Input schema (simplified) – as produced by ``Engine.run()``::

        {
            "<dataset>": {
                "<metric>": {
                    "<model>": {
                        "<metric>": [score, score, ...]
                    }
                }
            }
        }

    Returns a dict keyed *dataset → metric → {model: avg_score}*.
    """
    final: dict = {}
    for dset, metric_dict in result_tree.items():
        dset_out: dict = {}
        for metric_name, model_dict in metric_dict.items():
            metric_out: dict = {}
            for model_name, inner in model_dict.items():
                # inner is another dict keyed by same metric_name → list[float]
                scores = next(iter(inner.values()), [])
                metric_out[model_name] = sum(scores) / len(scores) if scores else 0.0
            dset_out[metric_name] = metric_out
        final[dset] = dset_out
    return final
=======
    def __call__(self, ref: str, hyp: str, instructions=None):
        # Store instructions for potential later use
        self.instructions = instructions
        return float(ref.strip() == hyp.strip())


class BigBenchAudioLLMJudgeMetric(_BaseLLMJudge):
    """
    A judge metric for evaluating BigBenchAudio predictions using an LLM to determine correctness.

    This class compares model predictions (candidates) against references (transcript, official_answer pairs)
    using a prompt-based LLM, which returns either "CORRECT" or "INCORRECT" for each comparison.
    """
    name: str = "llm_judge_big_bench_audio"
    _prompt_key: str = "big_bench_audio_judge_prompt"

    def __call__(
        self,
        candidates: List[str],
        references: List[Tuple[str, str]],
        instructions=None,
        *,
        dataset_name: Optional[str] = None,
        model_name: Optional[str] = None
    ) -> dict:
        """
        Evaluate the predictions using LLM-based judgment and return overall accuracy.

        Args:
            candidates (List[str]): List of model predictions.
            references (List[Tuple[str, str]]): List of (transcript, official_answer) pairs.
            dataset_name (Optional[str]): Optional dataset name for logging purposes.
            model_name (Optional[str]): Optional model name for logging purposes.

        Returns:
            dict: Evaluation result with accuracy and counts for correct, incorrect, and failed responses.
        """
        # Store instructions for potential later use
        self.instructions = instructions
        scores = self.compute_record_level_scores(candidates, references)
        all_scores = scores[self.name]

        num_correct = sum(1 for s in all_scores if s == 1.0)
        num_incorrect = sum(1 for s in all_scores if s == 0.0)
        total = num_correct + num_incorrect

        overall = {
            self.name: num_correct / total if total > 0 else 0.0,
            "num_correct": num_correct,
            "num_incorrect": num_incorrect,
            "num_failed": len(all_scores) - total,
        }

        if dataset_name and model_name:
            # write_record_log will also write to run.log internally
            write_record_log(self, references, candidates, all_scores, dataset_name, model_name, instructions=self.instructions)
            # Directly call append_final_score
            append_final_score(self, overall, dataset_name, model_name)

        return overall

    def compute_record_level_scores(
        self,
        candidates: List[str],
        references: List[Tuple[str, str]]
    ) -> dict:
        """
        Calls the LLM to judge each (transcript, prediction, official_answer) triple and returns scores.

        Args:
            candidates (List[str]): List of model predictions.
            references (List[Tuple[str, str]]): List of (transcript, official_answer) pairs.

        Returns:
            dict: A mapping from metric name to list of 1.0 (correct), 0.0 (incorrect), or None (failed).
        """
        # LLM input: (transcript, prediction, official_answer)
        raw_responses = asyncio.run(self._judge_all(candidates, references))
        scores = []

        for response in raw_responses:
            if isinstance(response, str):
                normalized = response.strip().upper()
                if normalized == "CORRECT":
                    scores.append(1.0)
                elif normalized == "INCORRECT":
                    scores.append(0.0)
                else:
                    scores.append(None)
            else:
                scores.append(None)

        self.explanations = raw_responses  # Save raw LLM responses for inspection/logging
        return {self.name: scores}

    def _append_final_score(self, overall: dict, dataset_name: str, model_name: str) -> None:
        """
        Appends the final score summary to a structured log file.

        Args:
            overall (dict): Final evaluation scores and metadata.
            dataset_name (str): Dataset identifier.
            model_name (str): Model identifier.
        """
        def _slug(text: str) -> str:
            return re.sub(r"[^A-Za-z0-9_]+", "_", text)

        log_path = Path(".") / f"{_slug(dataset_name)}_{_slug(self.name)}_{_slug(model_name)}.log"
        with open(log_path, "a", encoding="utf-8") as f:
            f.write(json.dumps({"final_score": overall}, ensure_ascii=False) + "\n")
>>>>>>> d6c4b5c2
<|MERGE_RESOLUTION|>--- conflicted
+++ resolved
@@ -8,13 +8,8 @@
 import logging
 logger = logging.getLogger(__name__)
 from metrics.metrics import Metrics
-<<<<<<< HEAD
-import logging
-logger = logging.getLogger(__name__)
-=======
 from utils.custom_logging import write_record_log, append_final_score
 
->>>>>>> d6c4b5c2
 # ---------------------------------------------------------------------------
 # Helper to load prompt templates shipped with the package
 # ---------------------------------------------------------------------------
@@ -147,15 +142,6 @@
     name: str = "llm_judge_binary"
     _prompt_key: str = "binary_judge_prompt"
 
-<<<<<<< HEAD
-    def __call__(self, candidates, references):
-        """Return (overall_score_dict, record_level_dict)."""
-        record_level = self.compute_record_level_scores(candidates, references)
-        scores = record_level.get(self.name, [])
-        overall = {self.name: sum(scores)/len(scores) if scores else 0.0}
-        logger.info("Record level scores: ", record_level)
-        return overall
-=======
     def __call__(self, candidates, references, instructions=None, *, dataset_name: str | None = None, model_name: str | None = None):
         """Return overall average dict and record-level details. Write per-record log if dataset/model provided."""
         self.instructions = instructions
@@ -172,7 +158,6 @@
         return overall
 
 
->>>>>>> d6c4b5c2
     def compute_record_level_scores(self, candidates: list, references: list):
         # Here we can use self.instructions if needed
         raw_scores = asyncio.run(self._judge_all(candidates, references))
@@ -190,14 +175,6 @@
     name: str = "llm_judge_detailed"
     _prompt_key: str = "detailed_judge_prompt"
 
-<<<<<<< HEAD
-    def __call__(self, candidates, references):
-        """Return (overall_score_dict, record_level_dict)."""
-        record_level = self.compute_record_level_scores(candidates, references)
-        scores = record_level.get(self.name, [])
-        overall = {self.name: sum(scores)/len(scores) if scores else 0.0}
-        logger.info("Record level scores: ", record_level)
-=======
     def __call__(self, candidates, references, instructions=None, *, dataset_name: str | None = None, model_name: str | None = None):
         """Return overall average dict and record-level details. Write per-record log if dataset/model provided."""
         # Store instructions for potential later use
@@ -212,7 +189,6 @@
             write_record_log(self, references, candidates, scores, dataset_name, model_name, explanations, instructions=self.instructions)
             # Directly call append_final_score
             append_final_score(self, overall, dataset_name, model_name)
->>>>>>> d6c4b5c2
         return overall
 
     def compute_record_level_scores(self, candidates: list, references: list):
@@ -220,6 +196,7 @@
         raw_scores = asyncio.run(self._judge_all(candidates, references))
         # Expect {"score": number, "explanation": str}
         scores = [float(r.get("score", 0)) if isinstance(r, dict) else 0.0 for r in raw_scores]
+        self.explanations = [r.get("explanation", "") if isinstance(r, dict) else "" for r in raw_scores]
         return {self.name: scores}
 
 class CallHomeLLMJudgeMetric(_BaseLLMJudge):
@@ -261,44 +238,6 @@
     def __init__(self) -> None:
         self._model = None
 
-<<<<<<< HEAD
-    def __call__(self, ref: str, hyp: str) -> float:
-        return float(ref.strip() == hyp.strip())
-
-# ---------------------------------------------------------------------------
-# Utility: aggregate model-level means from the deeply nested result dict
-# ---------------------------------------------------------------------------
-
-def llm_process(result_tree: dict) -> dict:
-    """Collapse raw record-level scores into per-model averages.
-
-    Input schema (simplified) – as produced by ``Engine.run()``::
-
-        {
-            "<dataset>": {
-                "<metric>": {
-                    "<model>": {
-                        "<metric>": [score, score, ...]
-                    }
-                }
-            }
-        }
-
-    Returns a dict keyed *dataset → metric → {model: avg_score}*.
-    """
-    final: dict = {}
-    for dset, metric_dict in result_tree.items():
-        dset_out: dict = {}
-        for metric_name, model_dict in metric_dict.items():
-            metric_out: dict = {}
-            for model_name, inner in model_dict.items():
-                # inner is another dict keyed by same metric_name → list[float]
-                scores = next(iter(inner.values()), [])
-                metric_out[model_name] = sum(scores) / len(scores) if scores else 0.0
-            dset_out[metric_name] = metric_out
-        final[dset] = dset_out
-    return final
-=======
     def __call__(self, ref: str, hyp: str, instructions=None):
         # Store instructions for potential later use
         self.instructions = instructions
@@ -408,5 +347,4 @@
 
         log_path = Path(".") / f"{_slug(dataset_name)}_{_slug(self.name)}_{_slug(model_name)}.log"
         with open(log_path, "a", encoding="utf-8") as f:
-            f.write(json.dumps({"final_score": overall}, ensure_ascii=False) + "\n")
->>>>>>> d6c4b5c2
+            f.write(json.dumps({"final_score": overall}, ensure_ascii=False) + "\n")