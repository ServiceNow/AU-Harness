--- conflicted
+++ resolved
@@ -465,12 +465,7 @@
         }
 
         if dataset_name and model_name:
-<<<<<<< HEAD
             write_record_log(self, references, candidates, all_scores, dataset_name, model_name, 
-=======
-            # write_record_log will also write to run.log internally
-            write_record_log(self, references, candidates, all_scores, dataset_name, model_name,
->>>>>>> defea7f5
                        instructions=self.instructions, model_responses=self.model_responses)
             append_final_score(self, overall, dataset_name, model_name, self.model_responses)
 
