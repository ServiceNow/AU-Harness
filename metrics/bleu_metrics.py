--- conflicted
+++ resolved
@@ -1,15 +1,8 @@
 from tqdm import tqdm
 from sacrebleu.metrics import BLEU
 from metrics.metrics import Metrics
-<<<<<<< HEAD
+from utils.custom_logging import write_record_log, append_final_score
 from metrics.word_error_rate_metrics import normalize_text
-
-class BleuMetrics(Metrics):
-    def __call__(self, candidates, references, dataset_name: str | None = None, model_name: str | None = None):
-        return self.get_score(candidates, references)
-    """TODO: Need SME to add."""
-=======
-from utils.custom_logging import write_record_log, append_final_score
 
 class BleuMetrics(Metrics):
     def __call__(self, candidates, references, instructions=None, *, dataset_name: str | None = None, model_name: str | None = None):
@@ -25,7 +18,6 @@
         return overall
 
 
->>>>>>> d6c4b5c2
 
     def __init__(self, max_ngram_order=4):
         super().__init__()
@@ -65,11 +57,8 @@
         Returns:
             Scores for each record. The keys should be the column names that will be saved in the record level file.
         """
-<<<<<<< HEAD
         scores = []
         from tqdm import tqdm
-=======
->>>>>>> d6c4b5c2
         self.scorer = BLEU(effective_order=True, max_ngram_order=self.max_ngram_order)
         for c, r in tqdm(zip(candidates, references), desc="BLEU", total=len(candidates)):
             #=== Consistent normalization with WER processing === 
