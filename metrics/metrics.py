--- conflicted
+++ resolved
@@ -17,12 +17,8 @@
     record_level_scores: dict = Field(default_factory=dict, exclude=True, description="Record level scores")
     contexts: list[dict] = Field(default_factory=list, exclude=True, description="Contexts for the metric")
     params: dict = Field(default_factory=dict, exclude=True, description="Parameters for the metric")
-<<<<<<< HEAD
     model_responses: list = Field(default_factory=list, exclude=True, description="Model responses from inference")
     
-=======
-
->>>>>>> 7de688f3
     def __init__(self, **data):
         super().__init__(**data)
 
