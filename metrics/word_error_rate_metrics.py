<<<<<<< HEAD

import re
=======
>>>>>>> d6c4b5c2
import unicodedata
from collections import defaultdict
import re
from jiwer import (
    Compose,
    ReduceToListOfListOfChars,
    RemovePunctuation,
    RemoveWhiteSpace,
    Strip,
    ToLowerCase,
    process_words,
)
from tqdm import tqdm
from num2words import num2words
import logging
logger = logging.getLogger(__name__)
logging.basicConfig(level=logging.INFO)
from metrics.base_metric_metadata import MetricMetadata
from metrics.metrics import Metrics
from metrics.wer.normalizers import JapaneseTextNormalizer
from metrics.wer.whisper_normalizer.english import EnglishTextNormalizer
from metrics.wer.whisper_normalizer.basic import BasicTextNormalizer
from utils.custom_logging import write_record_log, append_final_score

from utils import constants

# Mapping to normalize language codes
language_map = {
    "en": "en",
    "english": "en",
    "ja": "ja", 
    "japanese": "ja",
}
NORMALIZERS = {"en": EnglishTextNormalizer(), "ja": JapaneseTextNormalizer()}
DEFAULT_NORMALIZER = BasicTextNormalizer()
BASIC_TRANSFORMATIONS = Compose(
    [
        ToLowerCase(),
        RemovePunctuation(),
        Strip(),
    ]
)
# CER stands for Character Error Rate
CER_LANGUAGES = {"ja"}
CER_DEFAULTS = Compose(
    [
        RemoveWhiteSpace(),
        ReduceToListOfListOfChars(),
    ]
)


def convert_unicode_to_characters(text: str) -> str:
    """Convert unicode to composed form."""
    try:
        return unicodedata.normalize("NFC", text)
    except Exception as e:
        # Optionally log the error
        logger.warning(f"Unicode normalization failed: {e}. Returning original text.")
        return text


def convert_digits_to_words(text: str, language: str):
    if not language:
        return text
    """Convert numbers to words (e.g., "3" to "three")."""
    try:
        return re.sub(r"\d+", lambda m: num2words(int(m.group()), lang=language), text)
    except Exception as e:
<<<<<<< HEAD
=======
        logger.info(f"Failed to convert digits to words for language {language} - continuing...")
>>>>>>> d6c4b5c2
        logger.warning(f"Non-fatal error: {e} - continuing...")
        return text


def normalize_text(text: str, language: str = 'en') -> str:
    """Normalize text based on language.

    Args:
        text: input text
        language: language code or full name (e.g. 'en', 'english')
    """
<<<<<<< HEAD
    normalizer = NORMALIZERS.get(language, DEFAULT_NORMALIZER)
=======
    # Convert language to lowercase for case-insensitive matching
    if isinstance(language, str):
        language = language.lower()
    
    # Normalize language code
    normalized_language = language_map.get(language, '')
    
    # Get the appropriate normalizer
    normalizer = NORMALIZERS.get(normalized_language, DEFAULT_NORMALIZER)
    
    # Process the text
>>>>>>> d6c4b5c2
    text = convert_unicode_to_characters(text)
    text = convert_digits_to_words(text, normalized_language)
    return BASIC_TRANSFORMATIONS([normalizer(text)])[0]


class WERMetrics(Metrics):
<<<<<<< HEAD
    def __call__(self, candidates, references, ids=None, lengths=None, *, dataset_name: str | None = None, model_name: str | None = None):
=======
    def __call__(self, candidates, references, ids=None, lengths=None, instructions=None, *, dataset_name: str | None = None, model_name: str | None = None):
        # Store instructions for potential later use
        self.instructions = instructions
>>>>>>> d6c4b5c2
        overall = self.get_score(candidates, references, ids, lengths)
        if dataset_name and model_name:
            # WER record scores are stored under 'wer_per_row'
            scores = self.record_level_scores.get("wer_per_row", [])
<<<<<<< HEAD
            self._write_record_log(references, candidates, scores, dataset_name, model_name)
            # Append overall metric at the end
            self._append_final_score(overall, dataset_name, model_name)
        return overall

    def _append_final_score(self, overall, dataset_name, model_name):
        import json, re
        from pathlib import Path
        def _slug(s):
            return re.sub(r"[^A-Za-z0-9_]+", "_", s)
        log_path = Path(".") / f"{_slug(dataset_name)}_{_slug(self.name)}_{_slug(model_name)}.log"
        with open(log_path, "a", encoding="utf-8") as f:
            f.write(json.dumps({"final_score": overall}, ensure_ascii=False) + "\n")

    def _write_record_log(self, refs, cands, scores, dataset_name, model_name):
        import json, re
        from pathlib import Path
        from itertools import zip_longest
        def _slug(s):
            return re.sub(r"[^A-Za-z0-9_]+", "_", s)
        log_path = Path(".") / f"{_slug(dataset_name)}_{_slug(self.name)}_{_slug(model_name)}.log"
        with open(log_path, "w", encoding="utf-8") as f:
            for ref, cand, sc in zip_longest(refs, cands, scores, fillvalue=None):
                entry = {"reference": ref, "candidate": cand}
                if sc is not None:
                    entry["score"] = sc
                f.write(json.dumps(entry, ensure_ascii=False) + "\n")
        # Always write to shared run.log
        self._write_to_run_json(refs, cands, scores, dataset_name, model_name)
        logger.info(f"Wrote record-level log to {log_path}")
        # Write to shared run.json
        # self._write_to_run_json(refs, cands, scores, dataset_name, model_name)
    """Word Error Rate metric class, used for transcription tasks."""
=======
            # write_record_log will also write to run.log internally
            write_record_log(self, references, candidates, scores, dataset_name, model_name, instructions=self.instructions)
            # Directly call append_final_score for the overall metric
            append_final_score(self, overall, dataset_name, model_name)
        return overall


>>>>>>> d6c4b5c2

    def __init__(self, language="en"):
        super().__init__()
        self.name = "word_error_rate"
<<<<<<< HEAD
        self.display_name = "Word Error Rate"
=======
        self.lower_better = True
>>>>>>> d6c4b5c2
        self.description = "The proportion of words that are incorrectly predicted, when compared to the reference text. The dataset is considered as one big conversation."
        self.language = language

    def _write_to_run_json(self, refs, cands, scores, dataset_name, model_name):
        """Write each sample's prediction to a shared run.log file."""
        import json
        from pathlib import Path
        from itertools import zip_longest
        
        run_path = Path(".") / "run.log"
        with open(run_path, "a", encoding="utf-8") as f:
            for ref, cand, sc in zip_longest(refs, cands, scores, fillvalue=None):
                entry = {
                    "dataset": dataset_name,
                    "metric": self.name,
                    "model": model_name,
                    "reference": ref,
                    "candidate": cand,
                }
                if sc is not None:
                    entry["score"] = sc
                f.write(json.dumps(entry, ensure_ascii=False) + "\n")
    
    def compute_attributes(self, incorrect: list[int | float], total: list[int | float], attributes: list[str]) -> dict:
        """Compute the attributes (e.g., accent, gender) that should be saved in the record level file for analysis."""
        results = {}
        for attribute in attributes:
            current_attr = self.record_level_scores.get(attribute, [])
            incorrect_per_attr = defaultdict(int)
            total_per_attr = defaultdict(int)
            for _incorrect, _total, attr_value in zip(incorrect, total, current_attr):
                if attr_value:
                    incorrect_per_attr[attr_value] += _incorrect
                    total_per_attr[attr_value] += _total

            for attr in incorrect_per_attr:
                total_attr = total_per_attr.get(attr, 0)
                if total_attr:
                    results[f"wer_{attribute}_{attr}"] = incorrect_per_attr[attr] / total_attr
        return results

    def get_score(self, candidates, references, ids=None, lengths=None):
        """Get overall score.

        Args:
            candidates: generated text list
            references: reference text list
            ids: optional list of conversation IDs (first 4 letters)
            lengths: optional list of audio sample lengths in seconds

        Returns:
            Dict with WER metrics by overall, conversation, and length buckets
        """
        scores = self.compute_record_level_scores(candidates, references)

        # Compute the overall WER
        incorrect_chars = sum(scores["incorrect"])
        total_chars = sum(scores["total"])
        # Overall WER is the sum of incorrect divided by sum of total
        overall_wer = incorrect_chars / total_chars if total_chars > 0 else 0
        # Cap at 1.0
        overall_wer = min(overall_wer, 1.0)
        
        # We also track per-sample average for a more balanced view
        avg_sample_wer = sum(scores["wer_per_row"]) / len(scores["wer_per_row"]) if scores["wer_per_row"] else 0
        # Cap the WER at 1.0
        avg_sample_wer = min(avg_sample_wer, 1.0)

        # Initialize the result with both WER metrics
        result = {
            "average_sample_wer": avg_sample_wer,
            "overall_wer": overall_wer
        }

        if ids and len(ids) == len(scores["wer_per_row"]):
            conversation_wer = {}
            # Group WERs by conversation ID
            id_to_wers = defaultdict(list)
            id_to_incorrect = defaultdict(int)
            id_to_total = defaultdict(int)
            
            for i, conv_id in enumerate(ids):
                if i < len(scores["wer_per_row"]) and i < len(scores["incorrect"]) and i < len(scores["total"]):
                    id_to_wers[conv_id].append(scores["wer_per_row"][i])
                    id_to_incorrect[conv_id] += scores["incorrect"][i]
                    id_to_total[conv_id] += scores["total"][i]
            
            # Calculate average WER for each conversation ID
            for conv_id, wers in id_to_wers.items():
                # Using ratio of sums for conversation WER
                conv_wer = id_to_incorrect[conv_id] / id_to_total[conv_id] if id_to_total[conv_id] > 0 else 0
                # Cap at 1.0
                conv_wer = min(conv_wer, 1.0)
                conversation_wer[conv_id] = conv_wer
            
            result["conversation_wer"] = conversation_wer
        
        # If lengths are provided, calculate WER by length buckets
        if lengths and len(lengths) == len(scores["wer_per_row"]):
            # Define length buckets
            buckets = [(0, 0.5), (0.5, 1), (1, 1.5), (1.5, 2), (2, 3), (3, float('inf'))]
            bucket_labels = ["0-0.5", "0.5-1", "1-1.5", "1.5-2", "2-3", "3+"]
            length_wer = {}
            
            # Group WERs by length bucket
            bucket_to_incorrect = {label: 0 for label in bucket_labels}
            bucket_to_total = {label: 0 for label in bucket_labels}
            
            for i, length in enumerate(lengths):
                if i < len(scores["wer_per_row"]) and i < len(scores["incorrect"]) and i < len(scores["total"]):
                    # Find which bucket this length belongs to
                    bucket_idx = next((j for j, (min_len, max_len) in enumerate(buckets) 
                                      if min_len <= length < max_len), len(buckets) - 1)
                    bucket_label = bucket_labels[bucket_idx]
                    
                    bucket_to_incorrect[bucket_label] += scores["incorrect"][i]
                    bucket_to_total[bucket_label] += scores["total"][i]
            
            # Calculate WER for each length bucket
            for bucket_label in bucket_labels:
                if bucket_to_total[bucket_label] > 0:
                    bucket_wer = bucket_to_incorrect[bucket_label] / bucket_to_total[bucket_label]
                    # Cap at 1.0
                    bucket_wer = min(bucket_wer, 1.0)
                    length_wer[bucket_label] = bucket_wer
                else:
                    length_wer[bucket_label] = 0.0
            
            result["length_wer"] = length_wer

        # Store the scores for later record level reporting
        # Important to use setdefault which is a no-op if the value already exists
        # As users can evaluate multiple models and call compute_record_level_scores multiple times
        self.record_level_scores.setdefault("wer_per_row", scores["wer_per_row"])
        self.record_level_scores.setdefault("incorrect", scores["incorrect"])
        self.record_level_scores.setdefault("total", scores["total"])
        return result

    def compute_record_level_scores(self, candidates: list, references: list):
        """Compute the scores that should be saved in the record level file.

        Args:
            candidates: Generated text from the model
            references: Reference text from the dataset

        Returns:
            Scores for each record. The keys should be the column names that will be saved in the record level file.
        """
        incorrect_scores = []
        total_scores = []
        scores = []
        references_clean = []
        candidates_clean = []

        for i, (reference, candidate) in enumerate(tqdm(zip(references, candidates), desc="word_error_rate", total=len(references))):
            lang_code = getattr(self, 'language', 'en')
            references_clean.append(normalize_text(reference, lang_code))
            candidates_clean.append(normalize_text(candidate, lang_code))
            if references_clean[-1].strip() == "":
                logger.warning(
                    f"After normalization, '{reference}' is empty. Considering all words in '{candidate}' as incorrect."
                )
                incorrect_scores.append(len(candidates_clean[-1].split()))
                total_scores.append(1)
            else:
                kwargs = (
                    {kwarg: CER_DEFAULTS for kwarg in ("truth_transform", "hypothesis_transform")}
                    if lang_code in CER_LANGUAGES
                    else {}
                )
                measures = process_words(references_clean[-1], candidates_clean[-1], **kwargs)
                # Newer jiwer returns a dataclass-like object with attributes
                substitutions = measures.substitutions
                deletions = measures.deletions
                insertions = measures.insertions
                hits = measures.hits

                incorrect_scores.append(substitutions + deletions + insertions)
                total_scores.append(substitutions + deletions + hits)
            wer = incorrect_scores[-1] / total_scores[-1]
            if wer > 1.0:
                wer = 1.0
            scores.append(wer)

        results = {
            "wer_per_row": scores,
            "candidates_clean": candidates_clean,
            "references_clean": references_clean,
            "incorrect": incorrect_scores,
            "total": total_scores,
        }
        accents = [record.get("accent") for record in self.contexts]
        gender = [record.get("gender") for record in self.contexts]
        if any(accents):
            results["accent"] = accents
        if any(gender):
            results["gender"] = gender
        return results

    def get_reporting_summary_score(self, overall_score: dict[str, float]) -> dict:
        """Gets the score to display in wandb. If a metric says lower-is-better, highlight with an ↓.

        Args:
            overall_score: The overall score that was computed for the metric
        Returns:
            The dictionary of columns and values to actually present in wandb
        """
        return overall_score

    def get_metadata(self) -> dict:
        """Return metadata info."""
        metadata = {
            "wer": MetricMetadata(
                name="wer",
                display_name=f"{constants.INVERTED_METRIC_INDICATOR} Word Error Rate",
                description=self.description,
                higher_is_better=False,
            )
        }
        for attribute in ("accent", "gender"):
            current_attr = set(self.record_level_scores.get(attribute, []))
            for attr_value in current_attr:
                if attr_value is not None:
                    metadata[f"wer_{attribute}_{attr_value}"] = MetricMetadata(
                        name=f"wer_{attribute}_{attr_value}",
                        display_name=f"{constants.INVERTED_METRIC_INDICATOR} Word Error Rate {attribute.title()} ({attr_value})",
                        description=self.description,
                        higher_is_better=False,
                    )
        return metadata<|MERGE_RESOLUTION|>--- conflicted
+++ resolved
@@ -1,8 +1,5 @@
-<<<<<<< HEAD
 
 import re
-=======
->>>>>>> d6c4b5c2
 import unicodedata
 from collections import defaultdict
 import re
@@ -63,6 +60,13 @@
         # Optionally log the error
         logger.warning(f"Unicode normalization failed: {e}. Returning original text.")
         return text
+    """Convert unicode to composed form."""
+    try:
+        return unicodedata.normalize("NFC", text)
+    except Exception as e:
+        # Optionally log the error
+        logger.warning(f"Unicode normalization failed: {e}. Returning original text.")
+        return text
 
 
 def convert_digits_to_words(text: str, language: str):
@@ -72,10 +76,7 @@
     try:
         return re.sub(r"\d+", lambda m: num2words(int(m.group()), lang=language), text)
     except Exception as e:
-<<<<<<< HEAD
-=======
         logger.info(f"Failed to convert digits to words for language {language} - continuing...")
->>>>>>> d6c4b5c2
         logger.warning(f"Non-fatal error: {e} - continuing...")
         return text
 
@@ -87,9 +88,6 @@
         text: input text
         language: language code or full name (e.g. 'en', 'english')
     """
-<<<<<<< HEAD
-    normalizer = NORMALIZERS.get(language, DEFAULT_NORMALIZER)
-=======
     # Convert language to lowercase for case-insensitive matching
     if isinstance(language, str):
         language = language.lower()
@@ -101,59 +99,19 @@
     normalizer = NORMALIZERS.get(normalized_language, DEFAULT_NORMALIZER)
     
     # Process the text
->>>>>>> d6c4b5c2
     text = convert_unicode_to_characters(text)
     text = convert_digits_to_words(text, normalized_language)
     return BASIC_TRANSFORMATIONS([normalizer(text)])[0]
 
 
 class WERMetrics(Metrics):
-<<<<<<< HEAD
-    def __call__(self, candidates, references, ids=None, lengths=None, *, dataset_name: str | None = None, model_name: str | None = None):
-=======
     def __call__(self, candidates, references, ids=None, lengths=None, instructions=None, *, dataset_name: str | None = None, model_name: str | None = None):
         # Store instructions for potential later use
         self.instructions = instructions
->>>>>>> d6c4b5c2
         overall = self.get_score(candidates, references, ids, lengths)
         if dataset_name and model_name:
             # WER record scores are stored under 'wer_per_row'
             scores = self.record_level_scores.get("wer_per_row", [])
-<<<<<<< HEAD
-            self._write_record_log(references, candidates, scores, dataset_name, model_name)
-            # Append overall metric at the end
-            self._append_final_score(overall, dataset_name, model_name)
-        return overall
-
-    def _append_final_score(self, overall, dataset_name, model_name):
-        import json, re
-        from pathlib import Path
-        def _slug(s):
-            return re.sub(r"[^A-Za-z0-9_]+", "_", s)
-        log_path = Path(".") / f"{_slug(dataset_name)}_{_slug(self.name)}_{_slug(model_name)}.log"
-        with open(log_path, "a", encoding="utf-8") as f:
-            f.write(json.dumps({"final_score": overall}, ensure_ascii=False) + "\n")
-
-    def _write_record_log(self, refs, cands, scores, dataset_name, model_name):
-        import json, re
-        from pathlib import Path
-        from itertools import zip_longest
-        def _slug(s):
-            return re.sub(r"[^A-Za-z0-9_]+", "_", s)
-        log_path = Path(".") / f"{_slug(dataset_name)}_{_slug(self.name)}_{_slug(model_name)}.log"
-        with open(log_path, "w", encoding="utf-8") as f:
-            for ref, cand, sc in zip_longest(refs, cands, scores, fillvalue=None):
-                entry = {"reference": ref, "candidate": cand}
-                if sc is not None:
-                    entry["score"] = sc
-                f.write(json.dumps(entry, ensure_ascii=False) + "\n")
-        # Always write to shared run.log
-        self._write_to_run_json(refs, cands, scores, dataset_name, model_name)
-        logger.info(f"Wrote record-level log to {log_path}")
-        # Write to shared run.json
-        # self._write_to_run_json(refs, cands, scores, dataset_name, model_name)
-    """Word Error Rate metric class, used for transcription tasks."""
-=======
             # write_record_log will also write to run.log internally
             write_record_log(self, references, candidates, scores, dataset_name, model_name, instructions=self.instructions)
             # Directly call append_final_score for the overall metric
@@ -161,16 +119,11 @@
         return overall
 
 
->>>>>>> d6c4b5c2
 
     def __init__(self, language="en"):
         super().__init__()
         self.name = "word_error_rate"
-<<<<<<< HEAD
-        self.display_name = "Word Error Rate"
-=======
         self.lower_better = True
->>>>>>> d6c4b5c2
         self.description = "The proportion of words that are incorrectly predicted, when compared to the reference text. The dataset is considered as one big conversation."
         self.language = language
 
