--- conflicted
+++ resolved
@@ -55,14 +55,8 @@
 
 
 class WERMetrics(Metrics):
-<<<<<<< HEAD
     def __call__(self, candidates, references, ids=None, lengths=None, instructions=None, *, dataset_name: str | None = None, model_name: str | None = None, model_responses=None):
         # Store instructions and model_responses for potential later use
-=======
-    def __call__(self, candidates, references, ids=None, lengths=None, instructions=None, *,
-                 dataset_name: str | None = None, model_name: str | None = None):
-        # Store instructions for potential later use
->>>>>>> 7de688f3
         self.instructions = instructions
         self.model_responses = model_responses if model_responses else []
         
@@ -71,13 +65,8 @@
             # WER record scores are stored under 'wer_per_row'
             scores = self.record_level_scores.get("wer_per_row", [])
             # write_record_log will also write to run.log internally
-<<<<<<< HEAD
             write_record_log(self, references, candidates, scores, dataset_name, model_name, 
                           instructions=self.instructions, model_responses=self.model_responses)
-=======
-            write_record_log(self, references, candidates, scores, dataset_name, model_name,
-                             instructions=self.instructions)
->>>>>>> 7de688f3
             # Directly call append_final_score for the overall metric
             append_final_score(self, overall, dataset_name, model_name)
         return overall
