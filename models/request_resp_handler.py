import logging
import re
import time

from openai import AsyncAzureOpenAI, AsyncOpenAI
<<<<<<< HEAD
from models.model_response import ModelResponse, ErrorTracker
=======

from models.model_response import ModelResponse
>>>>>>> 7de688f3
from utils import constants

logger = logging.getLogger(__name__)  # handlers configured in utils/logging.py
import json
import os


class RequestRespHandler:
    """Class responsible for creating request and processing response for each type of inference server."""

    def __init__(self, inference_type: str, model_info: dict, timeout: int = 30, temperature: float = 0.7):
        self.inference_type = inference_type
        self.model_info = model_info
        self.api = model_info.get("url")
        self.auth = model_info.get("auth_token", "")
        self.api_version = model_info.get("api_version", "")
        self.client = None
        self.timeout = timeout
        # Use provided temperature parameter (overrides model_info)  
        self.temperature = temperature
        # current retry attempt (set by caller). Default 1.
        self.current_attempt: int = 1
        # Remove Bearer if present for vllm/openai
        if self.inference_type in [
            constants.OPENAI_TRANSCRIPTION,
            constants.OPENAI_CHAT_COMPLETION,
            constants.INFERENCE_SERVER_VLLM_CHAT_COMPLETION,
        ] and self.auth.startswith("Bearer "):
            self.auth = self.auth.replace("Bearer ", "")
        self.set_client(verify_ssl=True, timeout=self.timeout)

    def _cast_to_openai_type(self, properties, mapping):
        for key, value in properties.items():
            if "type" not in value:
                properties[key]["type"] = "string"
            else:
                var_type = value["type"]
                if var_type == "float":
                    properties[key]["format"] = "float"
                    properties[key]["description"] += " This is a float type value."
                if var_type in mapping:
                    properties[key]["type"] = mapping[var_type]
                else:
                    properties[key]["type"] = "string"

            # Currently support:
            # - list of any
            # - list of list of any
            # - list of dict
            # - list of list of dict
            # - dict of any

            if properties[key]["type"] == "array" or properties[key]["type"] == "object":
                if "properties" in properties[key]:
                    properties[key]["properties"] = self._cast_to_openai_type(
                        properties[key]["properties"], mapping
                    )
                elif "items" in properties[key]:
                    properties[key]["items"]["type"] = mapping[properties[key]["items"]["type"]]
                    if (
                            properties[key]["items"]["type"] == "array"
                            and "items" in properties[key]["items"]
                    ):
                        properties[key]["items"]["items"]["type"] = mapping[
                            properties[key]["items"]["items"]["type"]
                        ]
                    elif (
                            properties[key]["items"]["type"] == "object"
                            and "properties" in properties[key]["items"]
                    ):
                        properties[key]["items"]["properties"] = self._cast_to_openai_type(
                            properties[key]["items"]["properties"], mapping
                        )
        return properties

    def convert_to_tool(self, functions):
        mapping = {
            "integer": "integer",
            "number": "number",
            "float": "number",
            "string": "string",
            "boolean": "boolean",
            "bool": "boolean",
            "array": "array",
            "list": "array",
            "dict": "object",
            "object": "object",
            "tuple": "array",
            "any": "string",
            "byte": "integer",
            "short": "integer",
            "long": "integer",
            "double": "number",
            "char": "string",
            "ArrayList": "array",
            "Array": "array",
            "HashMap": "object",
            "Hashtable": "object",
            "Queue": "array",
            "Stack": "array",
            "Any": "string",
            "String": "string",
            "Bigint": "integer",
        }
        new_functions = []
        for item in functions:
            item["name"] = re.sub(r"\.", "_", item["name"])
            item["parameters"]["type"] = "object"
            item["parameters"]["properties"] = self._cast_to_openai_type(
                item["parameters"]["properties"], mapping
            )

            new_functions.append({"type": "function", "function": item})

        return new_functions

    def set_client(self, verify_ssl: bool, timeout: int):
        # use python client wrapper
        # vllm chat completions compatibility
        if self.inference_type in [
            constants.OPENAI_CHAT_COMPLETION,
            constants.OPENAI_TRANSCRIPTION
        ]:
            # Azure OpenAI endpoints
            self.client = (
                AsyncAzureOpenAI(
                    azure_endpoint=self.api,
                    api_key=self.auth,
                    api_version=self.api_version,
                    timeout=timeout,
                    max_retries=0,
                    default_headers={"Connection": "close"},
                    http_client=httpx.AsyncClient(verify=verify_ssl),
                )
            )
        elif self.inference_type == constants.INFERENCE_SERVER_VLLM_CHAT_COMPLETION:
            # vLLM endpoints (OpenAI-compatible, no api_version)
            self.client = (
                AsyncOpenAI(
                    base_url=self.api,
                    api_key=self.auth,
                    timeout=timeout,
                    max_retries=0,
                    default_headers={"Connection": "close"},
                    http_client=httpx.AsyncClient(verify=verify_ssl),
                )
            )
        # basic post
        elif self.inference_type in [
            constants.INFERENCE_SERVER_VLLM_TRANSCRIPTION,
        ]:
            self.client = httpx.AsyncClient(timeout=timeout, verify=verify_ssl)
        else:
            raise ValueError(f"Invalid inference type: {self.inference_type}")

<<<<<<< HEAD
    async def request_server(self, msg_body, error_tracker: ErrorTracker = None) -> ModelResponse:
=======
    async def request_server(self, msg_body, tools=None) -> ModelResponse:
>>>>>>> 7de688f3
        """Send a request to the inference server and return a `Model Response`.

        Logic:
        1. vLLM* servers – handled through the OpenAI-compatible SDK (`self.client.chat.completions`).
        2. Any exception is wrapped in a `ModelResponse` with ``response_code = 500``.
        """
        model_name: str | None = self.model_info.get("model")
        if tools:
            tools = self.convert_to_tool(tools)

        start_time = time.time()
        # Re-create a fresh client for this request to avoid closed-loop issues
        self.set_client(verify_ssl=True, timeout=self.timeout)

        # same input, different calls
        try:
            # -------- vLLM transcription path --------------------------------------------------
            # vllm transcription
            if self.inference_type == constants.INFERENCE_SERVER_VLLM_TRANSCRIPTION:

                # Ensure 'Bearer' prefix for VLLM
                if self.auth and not self.auth.startswith("Bearer "):
                    auth_header = f"Bearer {self.auth}"
                else:
                    auth_header = self.auth
                headers = {"Authorization": auth_header} if auth_header else {}

                if isinstance(msg_body, str) and msg_body.endswith('.wav'):
                    with open(msg_body, "rb") as f:
                        files = {"file": (os.path.basename(msg_body), f, "audio/wav")}
                        async with httpx.AsyncClient(timeout=self.timeout, verify=True) as _client:
                            resp = await _client.post(self.api, headers=headers, files=files)
                else:
                    raise ValueError("Invalid input: msg_body must be a wav file path")
                raw_response = resp.text
                llm_response = self.get_response_text(raw_response)
                response_code = 200
                elapsed_time: float = time.time() - start_time
                return ModelResponse(
                    input_prompt=str(msg_body),
                    llm_response=llm_response if llm_response else " ",
                    raw_response=raw_response,
                    response_code=response_code,
                    performance=None,
                    wait_time=elapsed_time,
                )

            # openai chat completions, vllm chat completions
            elif self.inference_type in [constants.OPENAI_CHAT_COMPLETION,
                                         constants.INFERENCE_SERVER_VLLM_CHAT_COMPLETION]:
                prediction = await self.client.chat.completions.create(
<<<<<<< HEAD
                    model=model_name, messages=msg_body, temperature=self.temperature
=======
                    model=model_name, messages=msg_body, tools=tools
>>>>>>> 7de688f3
                )
                response_data = prediction.model_dump()
                raw_response: str = response_data
                llm_response: str = response_data['choices'][0]['message']['content'] or " "
                response_code: int = 200
                elapsed_time: float = time.time() - start_time

                # Find the user message to extract input prompt
                user_prompt = ""
                for message in msg_body:
                    if message["role"] == "user" and "content" in message and isinstance(message["content"], list):
                        for content_item in message["content"]:
                            if content_item.get("type") == "text":
                                user_prompt = content_item.get("text", "")
                                break
                        if user_prompt:
                            break

                return ModelResponse(
                    input_prompt=user_prompt,
                    llm_response=llm_response if llm_response else " ",
                    raw_response=raw_response,
                    response_code=response_code,
                    performance=None,
                    wait_time=elapsed_time,
                )

            # openai transcription
            elif self.inference_type == constants.OPENAI_TRANSCRIPTION:
                prediction = await self.client.audio.transcriptions.create(
                    model=model_name, file=f
                )
                response_data = prediction.model_dump_json()
                raw_response: str = response_data
                llm_response: str = response_data['text'] or " "
                response_code: int = 200
                elapsed_time: float = time.time() - start_time

                return ModelResponse(
                    input_prompt=str(msg_body),
                    llm_response=llm_response if llm_response else " ",
                    raw_response=raw_response,
                    response_code=response_code,
                    performance=None,
                    wait_time=elapsed_time,
                )

        except Exception as e:
            logger.error(f"Attempt {self.current_attempt}: audio_raw_response={e!r}")
            # First attempt to wrap the error in ModelResponse
            try:
                # Use the provided error_tracker if available, or create a new one
                if not error_tracker:
                    error_tracker = ErrorTracker()
            
                # Increment the appropriate counter based on error type
                if "Connection error" in str(e):
                    error_tracker.connection_error += 1
                elif "rate limit" in str(e).lower() or "rate_limit" in str(e).lower():
                    error_tracker.rate_limit += 1
                elif "timeout" in str(e).lower():
                    error_tracker.request_timeout += 1
                elif "internal server" in str(e).lower() or "5" == str(e)[0]:
                    error_tracker.internal_server += 1
                elif "4" == str(e)[0]:
                    error_tracker.api_error += 1
                else:
                    error_tracker.other += 1
            
                return ModelResponse(
                    input_prompt=str(msg_body) if msg_body is not None else "error",
                    llm_response="",
                    raw_response=str(e),
                    response_code=500,
                    performance=None,
                    wait_time=0,
                    error_tracker=error_tracker,
                )
            except Exception as inner:
                logger.error(f"ModelResponse construction failed: {inner!r}")
                # Second ultra-safe fallback with hard-coded fields
                # Use provided error_tracker or create a fallback one
                if not error_tracker:
                    error_tracker = ErrorTracker()
                error_tracker.other += 1
                return ModelResponse(
                    input_prompt="error",
                    llm_response="",
                    raw_response="special error",
                    response_code=500,
                    performance=None,
                    wait_time=0,
                    error_tracker=error_tracker
                )

    def get_response_text(self, resp_text):
        """Extract transcription text from the response."""
        try:
            json_resp = json.loads(resp_text)
            for key in ["text", "generated_text", "transcript", "output"]:
                if key in json_resp:
                    return json_resp[key]
            return resp_text
        except Exception:
            return resp_text<|MERGE_RESOLUTION|>--- conflicted
+++ resolved
@@ -1,14 +1,9 @@
 import logging
 import re
 import time
-
+import httpx
 from openai import AsyncAzureOpenAI, AsyncOpenAI
-<<<<<<< HEAD
 from models.model_response import ModelResponse, ErrorTracker
-=======
-
-from models.model_response import ModelResponse
->>>>>>> 7de688f3
 from utils import constants
 
 logger = logging.getLogger(__name__)  # handlers configured in utils/logging.py
@@ -164,11 +159,7 @@
         else:
             raise ValueError(f"Invalid inference type: {self.inference_type}")
 
-<<<<<<< HEAD
-    async def request_server(self, msg_body, error_tracker: ErrorTracker = None) -> ModelResponse:
-=======
-    async def request_server(self, msg_body, tools=None) -> ModelResponse:
->>>>>>> 7de688f3
+    async def request_server(self, msg_body, tools=None, error_tracker: ErrorTracker = None) -> ModelResponse:
         """Send a request to the inference server and return a `Model Response`.
 
         Logic:
@@ -220,11 +211,7 @@
             elif self.inference_type in [constants.OPENAI_CHAT_COMPLETION,
                                          constants.INFERENCE_SERVER_VLLM_CHAT_COMPLETION]:
                 prediction = await self.client.chat.completions.create(
-<<<<<<< HEAD
-                    model=model_name, messages=msg_body, temperature=self.temperature
-=======
-                    model=model_name, messages=msg_body, tools=tools
->>>>>>> 7de688f3
+                    model=model_name, messages=msg_body, tools=tools, temperature=self.temperature
                 )
                 response_data = prediction.model_dump()
                 raw_response: str = response_data
