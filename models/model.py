--- conflicted
+++ resolved
@@ -93,7 +93,6 @@
             task_type: The type of task being performed.
         """
         if task_type in task_temp_map:
-<<<<<<< HEAD
             self.set_temp(task_temp_map[task_type])
 
     def set_system_prompt(self, system_prompt: str) -> None:
@@ -104,11 +103,6 @@
         """
         logging.info("[Model.set_system_prompt] Set system prompt for model %s: %s", self.name(), system_prompt)
         self.system_prompt = system_prompt
-=======
-            self.temperature = task_temp_map[task_type]
-            # Also update the request handler's temperature
-            self.req_resp_hndlr.temperature = self.temperature
->>>>>>> 8bb22d62
 
     def _is_retryable_error(self, result: ModelResponse):
         """Check if the error is a rate limit error by checking response code."""
