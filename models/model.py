import asyncio
import copy
from abc import ABC

from tenacity import (
    AsyncRetrying,
    RetryError,
    retry_if_result,
    stop_after_attempt,
    wait_random,
    wait_random_exponential,
)

from utils.custom_logging import configure

configure()
import logging

logger = logging.getLogger(__name__)
logger.propagate = True
from models.model_response import ErrorTracker, ModelResponse
from models.request_resp_handler import RequestRespHandler
from utils import constants
from utils.constants import task_temp_map
from utils.multimodal import encode_audio_array_base64, audio_array_to_wav_file


class Model(ABC):
    """TODO: Need SME to add."""

    def __init__(self, model_info: dict, temperature: float = 0.7):
        """Initialize model configuration here.

        Args:
            model_info: model configuration dictionary
        """
        self.model_info = model_info
        self._name = model_info.get("name")
        self.model = model_info.get("model")
        self.api_key = model_info.get("auth_token", "")
        self.model_url = model_info.get("url")
        self.api_version = model_info.get("api_version")
        self.inference_type = model_info.get("inference_type")
        self.batch_size = model_info.get("batch_size", 1)
        # sleep before every call - in ms
        self.delay = model_info.get("delay", 100)
        self.timeout = model_info.get("timeout", 30)
        # max_wait for 8 attempts = 2^(8-1) = 128 secs
        self.retry_attempts = model_info.get("retry_attempts", 8)
        # chunk_size in seconds (default 30)
        self.chunk_size = model_info.get("chunk_size", 30)
        # temperature for LLM requests (default 0.7)
        self.temperature = temperature
        # some flow does not work with async client like internal private network
        self.postprocessor_path = model_info.get("postprocessor", [])
        # model_name = model_info.get("model", model_info.get("alias", self.name()))
        self.req_resp_hndlr = RequestRespHandler(
            self.inference_type,
            self.model_info,
            timeout=self.timeout,
            temperature=self.temperature
        )
        # prevent data races when updating self.errors asynchronously
        self.errors_lock = asyncio.Lock()
        self.errors = ErrorTracker()

    def name(self):
        return self._name

    def set_temp(self, task_type: str) -> None:
        """Set temperature based on task type using task_temp_map.
        
        Args:
            task_type: The type of task being performed.
        """
        if task_type in task_temp_map:
            self.temperature = task_temp_map[task_type]
            # Also update the request handler's temperature
            self.req_resp_hndlr.temperature = self.temperature
            logging.info(f"[Model.set_temp] Set temperature to {self.temperature} for task type {task_type} and model {self.name()}")

    def _is_retryable_error(self, result: ModelResponse):
        """Check if the error is a rate limit error by checking response code."""
        # currently retrying for too many requests error(429)
        # and APIConnectionError(599) returned by OpenAI intermittently
        # 450 is a custom status code used for adjusting max tokens
        # 500 can be "The server had an error while processing your request."
        # 503 can be "The service is temporarily unable to process your request"
        # 504 is a Gateway Timeout - HTTP
        return result.response_code and result.response_code in (408, 429, 450, 500, 503, 599, 504)

    def _set_max_backoff(self, attempt):
        """Set exponential backoff for 429 and 1 second for 599 error codes."""
        if (
                attempt.retry_state.outcome.result().response_code == 429
                or attempt.retry_state.outcome.result().response_code == 504
        ):
            attempt.retry_state.retry_object.wait = wait_random_exponential(multiplier=1, max=100)
        elif attempt.retry_state.outcome.result().response_code == 450:
            # 450 error for adjusting max tokens, don't need to wait
            attempt.retry_state.retry_object.wait = 0
        else:
            attempt.retry_state.retry_object.wait = wait_random()

    def _log_before_retry(self, retry_state):
        """Log retry attempt."""
        resp_code = retry_state.outcome.result().response_code

        # Log the URL switch
        if retry_state.attempt_number == 1 and resp_code == 429:
            logger.warning(
                f"[{self.name()}] Retrying the request with next available URL as it returned {resp_code} code in attempt {retry_state.attempt_number}"
            )
        else:
            logger.warning(
                f"[{self.name()}] Retrying the request in {retry_state.next_action.sleep} seconds as it returned {resp_code} code in attempt {retry_state.attempt_number}"
            )

    async def _mark_errors(self, result: ModelResponse, error_tracker: ErrorTracker):
        """Update error tracker."""
        if result.response_code != 200:
            # No lock needed since this is a per-call error tracker
            error_tracker.increment(result.response_code)
            # Make sure the error tracker is attached to the ModelResponse
            result.error_tracker = error_tracker
            # Log that we're tracking this error
            logger.info(f"[_mark_errors] Recorded error {result.response_code} in error tracker: {error_tracker.__dict__}")

    # pure retry and exception logic
    async def _generate_text_with_retry(
            self, message: dict | str, run_params: dict
    ) -> ModelResponse:
        # Create a new error tracker instance for this specific call
        call_errors = ErrorTracker()
        result = None
        try:
            async for attempt in AsyncRetrying(
                    retry=retry_if_result(self._is_retryable_error),
                    wait=wait_random_exponential(multiplier=1, max=300),
                    stop=stop_after_attempt(self.retry_attempts),
                    before_sleep=self._log_before_retry,
            ):
                with attempt:
                    try:
                        # All data prep is now in _generate_text
                        # Set attempt number for downstream logging
                        self.req_resp_hndlr.current_attempt = attempt.retry_state.attempt_number
                        # Pass the error tracker to _generate_text
                        result: ModelResponse = await self._generate_text(message, run_params, call_errors)
                        # Ensure the result has our error tracker
                        if not result.error_tracker:
                            result.error_tracker = call_errors
                        await self._mark_errors(result, call_errors)
                    except Exception as e:
                        logger.error(f"Exception during text generation: {e}")
                        result = ModelResponse(
                            input_prompt=str(message),
                            llm_response="",
                            raw_response=str(e),
                            response_code=500,
                            performance=None,
                            wait_time=0,
                            error_tracker=call_errors,
                        )
                attempt.retry_state.set_result(result)
                # Set backoff for next retry based on current result
                self._set_max_backoff(attempt)
                if not self._is_retryable_error(result):
                    break
        except KeyError as e:
            logger.error(f"Missing key while building model_inputs on the fly: {e}")
            result = ModelResponse(
                input_prompt=message,
                llm_response="",
                raw_response=f"Missing key: {e}",
                response_code=500,
                performance=None,
                wait_time=0,
                error_tracker=call_errors,
            )
        except RetryError:
            logger.error(
                f"[{self.name()}] Request failed after {self.retry_attempts} attempts for input: {message}..."
            )
            result = ModelResponse(
                input_prompt=message,
                llm_response="",
                raw_response="RetryError: Request failed after max attempts",
                response_code=500,
                performance=None,
                wait_time=0,
                error_tracker=call_errors,
            )
        except Exception as e:
            logger.error(f"Unexpected error in _generate_text_with_retry: {e}")
            result = ModelResponse(
                input_prompt=message,
                llm_response="",
                raw_response=str(e),
                response_code=500,
                performance=None,
                wait_time=0,
<<<<<<< HEAD
                error_tracker=call_errors,
            ) 
        return result






    async def _generate_text(self, message: dict, run_params: dict, error_tracker: ErrorTracker = None) -> ModelResponse:
=======
            )
        return result

    async def _generate_text(self, message: dict, run_params: dict) -> ModelResponse:
>>>>>>> 7de688f3
        """
        Implements model query by building message header and body with the help of Request Response Handler.
        Args:
            message: inputs for inference
            run_params: params for the run
        Returns:
            Response and http return code
        """

        # getting attributes
        audio_array = message.get("array", None)
        sampling_rate = message.get("sampling_rate", 0)
        chunk_seconds: int = int(run_params.get("chunk_size", 30))  # default to 30s
        metric_name: str | None = run_params.get("metric")
        max_samples: int = int(chunk_seconds * sampling_rate) if sampling_rate else 0
        total_samples: int = len(audio_array) if audio_array is not None else 0
        instruction = message.get("instruction")

        tools = copy.deepcopy(message.get('tools', None))

        # If metric is judge types, only use first chunk (30s) regardless of length
        judge_metrics = {"llm_judge_binary", "llm_judge_detailed"}
        if metric_name in judge_metrics:
            total_samples = max_samples  # force single chunk

        # --- CHUNKING LOGIC FIRST ---
        if total_samples > max_samples:
            concatenated_text: str = ""
            responses: list[ModelResponse] = []
            num_chunks = (total_samples + max_samples - 1) // max_samples

            # chat completion – process each chunk and concatenate
            if self.inference_type in (
                    constants.INFERENCE_SERVER_VLLM_CHAT_COMPLETION,
                    constants.OPENAI_CHAT_COMPLETION,
            ):
                for i in range(num_chunks):
                    start = i * max_samples
                    end = min((i + 1) * max_samples, total_samples)
                    chunk_array = audio_array[start:end]
                    encoded = encode_audio_array_base64(chunk_array, sampling_rate)

                    # Compose chunk-specific instruction
                    chunk_instructions = message.get("chunk_instructions")
                    if chunk_instructions and i < len(chunk_instructions):
                        chunk_instruction = chunk_instructions[i]
                        full_instruction = instruction + "\n" + chunk_instruction
                    else:
                        full_instruction = instruction

                    # Prepare messages list starting with system prompt if available
                    messages = []

                    # Add system prompt if available
                    system_prompt = message.get("system_prompt")
                    if system_prompt:
                        messages.append({
                            "role": "system",
                            "content": system_prompt
                        })

                    # Handle text-only vs audio+text scenarios
                    if encoded == "":
                        # Text-only case
                        messages.append({
                            "role": "user",
                            "content": [{"type": "text", "text": full_instruction}]
                        })
                    else:
                        # Audio + text case
                        messages.append({
                            "role": "user",
                            "content": [
                                {"type": "text", "text": full_instruction},
                                {
                                    "type": "input_audio",
                                    "input_audio": {
                                        "data": encoded,
                                        "format": "wav",
                                    },
                                },
                            ],
                        })
<<<<<<< HEAD
                    message["model_inputs"] = messages
                    resp = await self.req_resp_hndlr.request_server(message["model_inputs"], error_tracker)
=======

                    message["model_inputs"] = messages
                    resp = await self.req_resp_hndlr.request_server(message["model_inputs"], tools=tools)
>>>>>>> 7de688f3
                    concatenated_text += resp.llm_response or ""
                    responses.append(resp)
                # Merge responses
                final_resp = responses[-1]
                final_resp.llm_response = concatenated_text
                return final_resp

            # audio transcription - append values
            elif self.inference_type in (
                    constants.INFERENCE_SERVER_VLLM_TRANSCRIPTION,
                    constants.OPENAI_TRANSCRIPTION,
            ):
                for i in range(num_chunks):
                    start = i * max_samples
                    end = min((i + 1) * max_samples, total_samples)
                    chunk_array = audio_array[start:end]
                    wav_path = audio_array_to_wav_file(chunk_array, sampling_rate)
                    # Pass closed file (file path) to request_server
                    resp = await self.req_resp_hndlr.request_server(wav_path, error_tracker)
                    concatenated_text += resp.llm_response or ""
                    responses.append(resp)
                # ---------- Merge chunk responses ------------------
                final_resp = responses[-1]
                final_resp.llm_response = concatenated_text
                return final_resp
            else:
                raise ValueError("Unsupported inference type")

        # --- SINGLE-CHUNK LOGIC ---
        # chat completion
        if self.inference_type in (
                constants.INFERENCE_SERVER_VLLM_CHAT_COMPLETION,
                constants.OPENAI_CHAT_COMPLETION,
        ):
            # Cut to first 30s, then process as chat completion
            if audio_array is not None and len(audio_array) > 0:
                chunk_array = audio_array[:max_samples]
                encoded = encode_audio_array_base64(chunk_array, sampling_rate)
            else:
                encoded = ""

            # Prepare messages list starting with system prompt if available
            messages = []

            # Add system prompt if available
            system_prompt = message.get("system_prompt")
            if system_prompt:
                messages.append({
                    "role": "system",
                    "content": system_prompt
                })

            # Handle text-only vs audio+text scenarios
            if encoded == "":
                # Text-only case
                messages.append({
                    "role": "user",
                    "content": [{"type": "text", "text": instruction}]
                })
            else:
                # Audio + text case
                messages.append({
                    "role": "user",
                    "content": [
                        {"type": "text", "text": instruction},
                        {
                            "type": "input_audio",
                            "input_audio": {
                                "data": encoded,
                                "format": "wav",
                            },
                        }
                    ],
                })
<<<<<<< HEAD
            message["model_inputs"] = messages
            return await self.req_resp_hndlr.request_server(message["model_inputs"], error_tracker)
=======

            message["model_inputs"] = messages
            return await self.req_resp_hndlr.request_server(message["model_inputs"], tools=tools)
>>>>>>> 7de688f3

        # transcription
        elif self.inference_type in (
                constants.INFERENCE_SERVER_VLLM_TRANSCRIPTION,
                constants.OPENAI_TRANSCRIPTION,
        ):
            wav_path = audio_array_to_wav_file(audio_array, sampling_rate)
            # Pass closed file (file path) to request_server
            resp = await self.req_resp_hndlr.request_server(wav_path, error_tracker)
            return resp
        else:
            raise ValueError("Unsupported inference type")<|MERGE_RESOLUTION|>--- conflicted
+++ resolved
@@ -200,7 +200,6 @@
                 response_code=500,
                 performance=None,
                 wait_time=0,
-<<<<<<< HEAD
                 error_tracker=call_errors,
             ) 
         return result
@@ -211,12 +210,6 @@
 
 
     async def _generate_text(self, message: dict, run_params: dict, error_tracker: ErrorTracker = None) -> ModelResponse:
-=======
-            )
-        return result
-
-    async def _generate_text(self, message: dict, run_params: dict) -> ModelResponse:
->>>>>>> 7de688f3
         """
         Implements model query by building message header and body with the help of Request Response Handler.
         Args:
@@ -300,14 +293,8 @@
                                 },
                             ],
                         })
-<<<<<<< HEAD
                     message["model_inputs"] = messages
-                    resp = await self.req_resp_hndlr.request_server(message["model_inputs"], error_tracker)
-=======
-
-                    message["model_inputs"] = messages
-                    resp = await self.req_resp_hndlr.request_server(message["model_inputs"], tools=tools)
->>>>>>> 7de688f3
+                    resp = await self.req_resp_hndlr.request_server(message["model_inputs"], tools=tools, error_tracker=error_tracker)
                     concatenated_text += resp.llm_response or ""
                     responses.append(resp)
                 # Merge responses
@@ -382,14 +369,8 @@
                         }
                     ],
                 })
-<<<<<<< HEAD
             message["model_inputs"] = messages
-            return await self.req_resp_hndlr.request_server(message["model_inputs"], error_tracker)
-=======
-
-            message["model_inputs"] = messages
-            return await self.req_resp_hndlr.request_server(message["model_inputs"], tools=tools)
->>>>>>> 7de688f3
+            return await self.req_resp_hndlr.request_server(message["model_inputs"], tools=tools, error_tracker=error_tracker)
 
         # transcription
         elif self.inference_type in (
