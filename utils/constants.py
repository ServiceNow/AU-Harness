--- conflicted
+++ resolved
@@ -77,26 +77,10 @@
     "speech_qa": 0.5,
     "sqqa": 0.5,
     "translation": 0.2,
-<<<<<<< HEAD
-    'bertscore': ('metrics.bertscore', 'BertScore'),
-    'bfcl_match_score': ('metrics.bfcl_metric', 'BFCLMatchScore'),
-    'bleu': ('metrics.bleu_metrics', 'BleuMetrics'),
-    'diarization_metrics': ('metrics.diarization_metrics', 'DiarizationMetrics'),
-    'instruction_following': ('metrics.voice_bench_ifeval_score', 'InstructionFollowingScore'),
-    'llm_judge_big_bench_audio': ('metrics.llm_judge', 'BigBenchAudioLLMJudgeMetric'),
-    'llm_judge_binary': ('metrics.llm_judge', 'BinaryLLMJudgeMetric'),
-    'llm_judge_callhome': ('metrics.llm_judge', 'CallHomeLLMJudgeMetric'),
-    'llm_judge_detailed': ('metrics.llm_judge', 'DetailedLLMJudgeMetric'),
-    'meteor': ('metrics.meteor_score', 'MeteorScore'),
-    'word_error_rate': ('metrics.word_error_rate_metrics', 'WERMetrics'),
-    "sql_score": ("metrics.sql_score", "SqlScore"),
-    "comet": ("metrics.comet_score", "CometScore"),
-=======
     "scene_understanding": 0.5,
     "spoken_dialogue_summarization": 0.8,
     "music_understanding": 0.7,
 
->>>>>>> a15ea658
 }
 
 allowed_task_metrics = {
@@ -104,9 +88,6 @@
     'asr': ['word_error_rate', 'meteor', 'bleu', 'bertscore'],
     'code_switching_asr': ['word_error_rate', 'meteor', 'bleu', 'bertscore'],
     'long_form_asr': ['word_error_rate', 'meteor', 'bleu', 'bertscore'],
-<<<<<<< HEAD
-    'translation': ['word_error_rate', 'meteor', 'bleu', 'bertscore', 'comet'],
-=======
 
     # Paralinguistics
     'emotion_recognition': ['llm_judge_binary'],
@@ -126,7 +107,6 @@
     'music_understanding': ['llm_judge_binary'],
 
     # Spoken Language Reasoning
->>>>>>> a15ea658
     'bfcl': ['bfcl_match_score'],
     'ifeval': ['instruction_following'],
     'speech_to_sql': ['sql_score'],
