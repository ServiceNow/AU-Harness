#inference server types
INFERENCE_SERVER_VLLM_CHAT_COMPLETION = "vllm"
OPENAI_CHAT_COMPLETION = "openai"
INFERENCE_SERVER_VLLM_TRANSCRIPTION = "vllm_transcription"
OPENAI_TRANSCRIPTION = "openai_transcription"
#extras
ROUND_DIGITS = 3
<<<<<<< HEAD
INVERTED_METRIC_INDICATOR = "↓"
=======
VLLM_MAX_TOKEN_RETRY_BUFFER = 50
INVERTED_METRIC_INDICATOR = "↓"

# Dictionary mapping metric names to their implementation details (module, class)
metric_map = {
    "word_error_rate": ("metrics.word_error_rate_metrics", "WERMetrics"),
    "bleu": ("metrics.bleu_metrics", "BleuMetrics"),
    "llm_judge_binary": ("metrics.llm_judge", "BinaryLLMJudgeMetric"),
    "llm_judge_detailed": ("metrics.llm_judge", "DetailedLLMJudgeMetric"),
    "llm_judge_callhome": ("metrics.llm_judge", "CallHomeLLMJudgeMetric"),
    "meteor": ("metrics.meteor_score", "MeteorScore"),
    "llm_judge_big_bench_audio": ("metrics.llm_judge", "BigBenchAudioLLMJudgeMetric"),
}
>>>>>>> d6c4b5c2
<|MERGE_RESOLUTION|>--- conflicted
+++ resolved
@@ -5,9 +5,6 @@
 OPENAI_TRANSCRIPTION = "openai_transcription"
 #extras
 ROUND_DIGITS = 3
-<<<<<<< HEAD
-INVERTED_METRIC_INDICATOR = "↓"
-=======
 VLLM_MAX_TOKEN_RETRY_BUFFER = 50
 INVERTED_METRIC_INDICATOR = "↓"
 
@@ -20,5 +17,4 @@
     "llm_judge_callhome": ("metrics.llm_judge", "CallHomeLLMJudgeMetric"),
     "meteor": ("metrics.meteor_score", "MeteorScore"),
     "llm_judge_big_bench_audio": ("metrics.llm_judge", "BigBenchAudioLLMJudgeMetric"),
-}
->>>>>>> d6c4b5c2
+}