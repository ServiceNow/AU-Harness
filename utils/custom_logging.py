"""
Shared logging utilities.

Central logging setup and record-level logging for metrics.

For metrics logging:
  Use write_record_log, write_to_run_json, and append_final_score functions
  to manage record-level and final score logging for metrics.
"""
from __future__ import annotations
<<<<<<< HEAD
import logging
import csv
import re
import json
from pathlib import Path
=======

import json
import logging
import re
>>>>>>> 7de688f3
from itertools import zip_longest
from pathlib import Path
from typing import Optional

# Default log file name for central logging
_DEFAULT_NAME = "default.log"

# Flag so we don't double-configure
_configured = False


def _install_handlers(log_path: Path):
    """(Re)configure the root logger to write to *log_path* and stderr."""
    root_logger = logging.getLogger()
    for h in list(root_logger.handlers):
        root_logger.removeHandler(h)
        try:
            h.close()
        except Exception:
            pass

    root_logger.setLevel(logging.INFO)
    fmt = logging.Formatter("%(asctime)s - %(name)s - %(levelname)s - %(message)s")

    fh = logging.FileHandler(log_path, mode="w")
    fh.setLevel(logging.INFO)
    fh.setFormatter(fmt)
    root_logger.addHandler(fh)

    sh = logging.StreamHandler()
    sh.setLevel(logging.INFO)
    sh.setFormatter(fmt)
    root_logger.addHandler(sh)


def configure(log_file: Optional[str] = None):
    """Configure root logger. If *log_file* is None, use *_DEFAULT_NAME*."""
    global _configured
    if _configured:
        return
    if log_file:
        path = Path(log_file)
    else:
        path = Path(__file__).parent.parent / _DEFAULT_NAME
    _install_handlers(path)
    _configured = True


def write_record_log(self, refs, cands, scores, dataset_name, model_name, explanations=None, instructions=None, model_responses=None):
    """
    Write record-level logs to a file specific to the dataset, metric, and model.
    
    Args:
        self: The metric object instance with a 'name' attribute
        refs: List of reference texts
        cands: List of candidate texts
        scores: List of scores
        dataset_name: Name of the dataset
        model_name: Name of the model
        explanations: Optional list of explanations for each score
        instructions: Optional list of instructions
        model_responses: Optional list of ModelResponse objects with detailed info
    """
    if not refs or not scores:
        return

    def _slug(s):
        return re.sub(r"[^A-Za-z0-9_]+", "_", s)

    log_dir = Path("run_logs")
    log_dir.mkdir(exist_ok=True)
<<<<<<< HEAD
    log_path = log_dir / f"{_slug(dataset_name)}_{_slug(self.name)}_{_slug(model_name)}.csv"
    
=======
    log_path = log_dir / f"{_slug(dataset_name)}_{_slug(self.name)}_{_slug(model_name)}.log"

>>>>>>> 7de688f3
    # Use provided explanations or an empty list
    if explanations is None:
        explanations = [""] * len(scores)

    # Use provided instructions or an empty list
    if instructions is None:
        instructions = [""] * len(scores)
<<<<<<< HEAD
    
    # Define headers for the CSV file
    headers = [
        "instruction", "reference", "candidate", "score", "explanation",
        "response_code", "raw_response_type", "wait_time",
        "error_rate_limit", "error_connection", "error_api", 
        "error_timeout", "error_server", "error_other",
        "is_final_score"
    ]
    
    with open(log_path, "w", encoding="utf-8", newline='') as f:
        writer = csv.writer(f, delimiter=',', quoting=csv.QUOTE_ALL)
        # Write the header row
        writer.writerow(headers)
        
        for i, (ref, cand, sc, expl, inst) in enumerate(zip_longest(refs, cands, scores, explanations, instructions, fillvalue=None)):
            # Initialize with empty values
            row_values = [""] * len(headers)
            
            # Map values to their respective header positions
            header_to_index = {header: index for index, header in enumerate(headers)}
            
            # Set basic fields
            row_values[header_to_index["instruction"]] = inst if inst is not None else ""
            row_values[header_to_index["reference"]] = ref if ref is not None else ""
            row_values[header_to_index["candidate"]] = cand if cand is not None else ""
            row_values[header_to_index["explanation"]] = expl if expl else ""
            row_values[header_to_index["is_final_score"]] = "False"
            
            # Set score if available
            if sc is not None:
                row_values[header_to_index["score"]] = sc
            
            # Add ModelResponse data if available
            if model_responses and i < len(model_responses) and model_responses[i]:
                resp = model_responses[i]
                
                # Add core ModelResponse fields
                row_values[header_to_index["response_code"]] = resp.response_code
                row_values[header_to_index["raw_response_type"]] = type(resp.raw_response).__name__
                
                if hasattr(resp, "wait_time") and resp.wait_time is not None:
                    row_values[header_to_index["wait_time"]] = resp.wait_time
                
                # Performance fields have been removed as requested
                
                # Add error tracker data if available
                if resp.error_tracker:
                    row_values[header_to_index["error_rate_limit"]] = resp.error_tracker.rate_limit
                    row_values[header_to_index["error_connection"]] = resp.error_tracker.connection_error
                    row_values[header_to_index["error_api"]] = resp.error_tracker.api_error
                    row_values[header_to_index["error_timeout"]] = resp.error_tracker.request_timeout
                    row_values[header_to_index["error_server"]] = resp.error_tracker.internal_server
                    row_values[header_to_index["error_other"]] = resp.error_tracker.other
            
            # Write the row
            writer.writerow(row_values)
    
=======

    with open(log_path, "w", encoding="utf-8") as f:
        for ref, cand, sc, expl, inst in zip_longest(refs, cands, scores, explanations, instructions, fillvalue=None):
            entry = {"instruction": inst, "reference": ref, "candidate": cand}
            if sc is not None:
                entry["score"] = sc
            if expl:
                entry["explanation"] = expl
            f.write(json.dumps(entry, ensure_ascii=False) + "\n")

>>>>>>> 7de688f3
    # Write to shared run.log
    write_to_run_json(self, refs, cands, scores, dataset_name, model_name, explanations, instructions)

    return log_path


# Flag to track if run.log has been reset for this session
_run_log_reset = False


def write_to_run_json(self, refs, cands, scores, dataset_name, model_name, explanations=None, instructions=None):
    """
    Write each sample's prediction to a shared run.log file that resets with every run.
    The file is truncated on the first call to this function in each program execution.
    
    Args:
        self: The metric object instance with a 'name' attribute
        refs: List of reference texts
        cands: List of candidate texts
        scores: List of scores
        dataset_name: Name of the dataset
        model_name: Name of the model
        explanations: Optional list of explanations for each score
    """
    global _run_log_reset
    run_path = Path("run_logs") / "run.log"
    run_path.parent.mkdir(exist_ok=True)

    # Use provided explanations or an empty list
    if explanations is None:
        explanations = [""] * len(scores)

    # Use provided instructions or an empty list
    if instructions is None:
        instructions = [""] * len(scores)

    # Determine file mode: 'w' to reset file on first call, 'a' to append on subsequent calls
    file_mode = "w" if not _run_log_reset else "a"
    _run_log_reset = True

    # Open run.log in appropriate mode
    with open(run_path, file_mode, encoding="utf-8") as f:
        # Add entries for this metric/dataset/model
        for ref, cand, sc, expl, inst in zip_longest(refs, cands, scores, explanations, instructions, fillvalue=None):
            entry = {
                "dataset": dataset_name,
                "metric": self.name,
                "model": model_name,
                "instruction": inst,
                "reference": ref,
                "candidate": cand,
            }
            if sc is not None:
                entry["score"] = sc
            if expl:
                entry["explanation"] = expl
            f.write(json.dumps(entry, ensure_ascii=False) + "\n")


def append_final_score(self, overall, dataset_name, model_name):
    """
    Append the final aggregated score to the metric's log file.
    
    Args:
        self: The metric object instance with a 'name' attribute
        overall: Dict containing overall metrics and scores
        dataset_name: Name of the dataset
        model_name: Name of the model
    
    Returns:
        Path to the log file where the final score was appended
    """

    def _slug(s):
        return re.sub(r"[^A-Za-z0-9_]+", "_", s)

    log_dir = Path("run_logs")
    log_dir.mkdir(exist_ok=True)
<<<<<<< HEAD
    log_path = log_dir / f"{_slug(dataset_name)}_{_slug(self.name)}_{_slug(model_name)}.csv"
    
    # Check if file exists and read headers
    headers = []
    if log_path.exists():
        with open(log_path, "r", encoding="utf-8", newline='') as f:
            reader = csv.reader(f)
            for row in reader:
                headers = row  # First row contains headers
                break
    
    # If no existing file or couldn't read headers, use default headers
    if not headers:
        headers = [
            "instruction", "reference", "candidate", "score", "explanation",
            "response_code", "raw_response_type", "wait_time",
            "error_rate_limit", "error_connection", "error_api", 
            "error_timeout", "error_server", "error_other",
            "is_final_score"
        ]
    
    # Ensure is_final_score field exists
    if "is_final_score" not in headers:
        headers.append("is_final_score")
    
    # Create a row for the final score
    row_values = [""] * len(headers)
    
    # Map values to their respective header positions
    header_to_index = {header: index for index, header in enumerate(headers)}
    
    # Set final score fields
    if "score" in header_to_index:
        row_values[header_to_index["score"]] = overall
    if "is_final_score" in header_to_index:
        row_values[header_to_index["is_final_score"]] = "True"  # String format for CSV consistency
    
    # Append the final score to the log file
    with open(log_path, "a", encoding="utf-8", newline='') as f:
        writer = csv.writer(f, delimiter=',', quoting=csv.QUOTE_ALL)
        # If the file is new, write the header
        if not log_path.exists() or log_path.stat().st_size == 0:
            writer.writerow(headers)
        writer.writerow(row_values)
        
=======
    log_path = log_dir / f"{_slug(dataset_name)}_{_slug(self.name)}_{_slug(model_name)}.log"

    # Append the final score to the log file
    with open(log_path, "a", encoding="utf-8") as f:
        f.write(json.dumps({"final_score": overall}, ensure_ascii=False) + "\n")

>>>>>>> 7de688f3
    return log_path<|MERGE_RESOLUTION|>--- conflicted
+++ resolved
@@ -8,18 +8,11 @@
   to manage record-level and final score logging for metrics.
 """
 from __future__ import annotations
-<<<<<<< HEAD
 import logging
 import csv
 import re
 import json
 from pathlib import Path
-=======
-
-import json
-import logging
-import re
->>>>>>> 7de688f3
 from itertools import zip_longest
 from pathlib import Path
 from typing import Optional
@@ -56,15 +49,24 @@
 
 
 def configure(log_file: Optional[str] = None):
-    """Configure root logger. If *log_file* is None, use *_DEFAULT_NAME*."""
-    global _configured
-    if _configured:
-        return
+    """
+    Configure root logger. If *log_file* is None, use *_DEFAULT_NAME*.
+    Always reconfigures logging even if previously configured.
+    
+    Args:
+        log_file: Path to log file (optional)
+    """
+
     if log_file:
         path = Path(log_file)
     else:
         path = Path(__file__).parent.parent / _DEFAULT_NAME
+        
     _install_handlers(path)
+    
+    # Disable httpx INFO logs by setting its logger to WARNING level
+    logging.getLogger("httpx").setLevel(logging.WARNING)
+    
     _configured = True
 
 
@@ -91,13 +93,8 @@
 
     log_dir = Path("run_logs")
     log_dir.mkdir(exist_ok=True)
-<<<<<<< HEAD
     log_path = log_dir / f"{_slug(dataset_name)}_{_slug(self.name)}_{_slug(model_name)}.csv"
     
-=======
-    log_path = log_dir / f"{_slug(dataset_name)}_{_slug(self.name)}_{_slug(model_name)}.log"
-
->>>>>>> 7de688f3
     # Use provided explanations or an empty list
     if explanations is None:
         explanations = [""] * len(scores)
@@ -105,7 +102,6 @@
     # Use provided instructions or an empty list
     if instructions is None:
         instructions = [""] * len(scores)
-<<<<<<< HEAD
     
     # Define headers for the CSV file
     headers = [
@@ -164,18 +160,6 @@
             # Write the row
             writer.writerow(row_values)
     
-=======
-
-    with open(log_path, "w", encoding="utf-8") as f:
-        for ref, cand, sc, expl, inst in zip_longest(refs, cands, scores, explanations, instructions, fillvalue=None):
-            entry = {"instruction": inst, "reference": ref, "candidate": cand}
-            if sc is not None:
-                entry["score"] = sc
-            if expl:
-                entry["explanation"] = expl
-            f.write(json.dumps(entry, ensure_ascii=False) + "\n")
-
->>>>>>> 7de688f3
     # Write to shared run.log
     write_to_run_json(self, refs, cands, scores, dataset_name, model_name, explanations, instructions)
 
@@ -254,7 +238,6 @@
 
     log_dir = Path("run_logs")
     log_dir.mkdir(exist_ok=True)
-<<<<<<< HEAD
     log_path = log_dir / f"{_slug(dataset_name)}_{_slug(self.name)}_{_slug(model_name)}.csv"
     
     # Check if file exists and read headers
@@ -300,12 +283,4 @@
             writer.writerow(headers)
         writer.writerow(row_values)
         
-=======
-    log_path = log_dir / f"{_slug(dataset_name)}_{_slug(self.name)}_{_slug(model_name)}.log"
-
-    # Append the final score to the log file
-    with open(log_path, "a", encoding="utf-8") as f:
-        f.write(json.dumps({"final_score": overall}, ensure_ascii=False) + "\n")
-
->>>>>>> 7de688f3
     return log_path