--- conflicted
+++ resolved
@@ -10,16 +10,6 @@
 #normalize to 16000
 def encode_audio_array_base64(audio_array, sampling_rate):
     try:
-<<<<<<< HEAD
-        audio_array = librosa.resample(audio_array, orig_sr=sampling_rate, target_sr=16000)
-        sampling_rate = 16000
-
-        buffer = BytesIO()
-        sf.write(buffer, audio_array, sampling_rate, format='WAV')
-        buffer.seek(0)
-        audio_base64 = base64.b64encode(buffer.read()).decode('utf-8')
-        return audio_base64
-=======
         if audio_array is None or len(audio_array) == 0:
             return ""
         else:
@@ -31,7 +21,6 @@
             buffer.seek(0)
             audio_base64 = base64.b64encode(buffer.read()).decode('utf-8')
             return audio_base64
->>>>>>> d6c4b5c2
     except Exception as e:
         raise RuntimeError(f"Failed to encode audio: {e}")
 
