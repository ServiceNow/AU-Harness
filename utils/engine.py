import asyncio
import json
import logging
import math
import time
from tqdm import tqdm

from models.model import Model
from metrics.llm_judge import _BaseLLMJudge
from postprocessors.base import Postprocessor
from utils.constants import metric_map, metric_output
from utils.data_utils import _load_dataset
from utils.metric_utils import _load_metric
from utils.model_utils import _get_temperature_override, _get_system_prompt, load_models
from utils.request_manager import EngineRequestManager
from utils.util import get_class_from_module

logger = logging.getLogger(__name__)

class Engine:
    """Evaluate one or many models over the same dataset concurrently."""
    def __init__(self, models: list[Model], dataset_name: str, dataset_info: dict, metric_name: str, 
                 filters: dict, task_type: str = None, temperature_overrides: list[dict] = None, 
                 engine_id: str = None, request_manager = None, judge_properties: dict = None):
        
        # Load dataset using the existing _load_dataset function
        repo = dataset_info.get("hf_repo", None)
        if not repo:
            repo = dataset_info.get("path", None)
        
        split = dataset_info.get("split", None)
        
        self.dataset, _ = _load_dataset(
            repo, filters=filters, metric=metric_name, split=split, dataset_info=dataset_info, dataset_name=dataset_name
        )
        
        # Load metric using the existing _load_metric function
        language = dataset_info.get("language", "en")
        self.metric = _load_metric(metric_name, language=language, judge_settings=judge_properties)
        
        # Load postprocessor using the existing logic
        postprocessor_name = dataset_info.get("postprocessor", "GeneralPostprocessor")
        PostprocessorClass = get_class_from_module('postprocessors', postprocessor_name)
        if PostprocessorClass is None:
            logger.warning(f"Could not load postprocessor {postprocessor_name}, using default GeneralPostprocessor")
            PostprocessorClass = get_class_from_module('postprocessors', 'GeneralPostprocessor')
        self.postprocessor = PostprocessorClass()
        
        logger.info(f"[Engine.__init__] Initializing Engine with {len(models)} model(s), dataset size: {len(self.dataset)}, metric: {self.metric.name}")
        
        self.models = models
        self.dataset_name = dataset_name
        self.engine_id = engine_id
        self.request_manager = request_manager
        # Store task_type for temperature setting
        self.task_type = task_type
        # Store temperature overrides
        self.temperature_overrides = temperature_overrides or []
        # Store filters for system prompt access
        self.filters = filters
        
        # Group models by their model attribute for sharding
        self.model_groups = {}
        for model in models:
            model_type = model.model  # The model attribute we're sharding on
            if model_type not in self.model_groups:
                self.model_groups[model_type] = []
            self.model_groups[model_type].append(model)

    # ---------------- internal helpers ----------------x
    # infer by batch size, calling generate text with retry for each sample
    async def _infer_single_model(self, model: Model, samples=None) -> list[str]:
        samples = samples if samples is not None else self.dataset  # Use provided samples or full dataset
        task_type = self.task_type
        
        # Check for temperature override for this specific model and task combination
        override_temp = _get_temperature_override(model.name(), task_type, self.temperature_overrides)
        if override_temp is not None:
            # Use the override temperature directly
            logger.info(f"[Engine._infer_single_model] Using override temperature {override_temp} for model {model.name()} and task {task_type}")
            model.set_temp(override_temp)
        else:
            # Use the standard task-based temperature setting
<<<<<<< HEAD
            model.set_temp_task_type(task_type)
        
        # Check for system prompt for this specific model and dataset combination
        system_prompts = self.filters.get('system_prompts', None)
        system_prompt = _get_system_prompt(model.name(), self.dataset_name, system_prompts)
        if system_prompt:
            logger.info(f"[Engine._infer_single_model] Using system prompt for model {model.name()} and dataset {self.dataset_name}: {system_prompt}")
            model.set_system_prompt(system_prompt)
        
        # Get model type for request management
        model_type = model.model  # The actual model type (e.g., "gpt-4o-mini-audio-preview")
=======
            model.set_temp(task_type)
        # Get model name for request management
        model_name = model.name()  # The actual model name (e.g., "model_1")
>>>>>>> 8bb22d62
        # Generate a unique model instance ID
        model_instance_id = f"{model.name()}_{id(model)}"
        
        # Create an adjustable semaphore based on granted tokens
        token_sem = asyncio.Semaphore(0)  # Start with 0 tokens
        
        # Keep track of pending and completed samples
        pending_samples = list(range(len(samples)))  # Indices of samples waiting for tokens
        completed_samples = set()  # Indices of samples that have completed processing
        
        # Continuously ask for tokens(with backoff if none available) based on pending samples
        # Have dynamic wait times for by dataset size - this "layering" of Engine priority gives models in the same Engine similar priority, so they don't wait on each other as often
        async def token_manager():
            request_count = 0
            # Calculate wait times based on dataset size
            dataset_size = len(samples)
            
            # Calculate a scale factor from 0 to 1 based on dataset size
            scale_factor = min(1.0, max(0.0, math.log10(dataset_size + 10) / 4.0))
            
            # Scale the no-token wait time between 0.5s and 2s
            no_token_wait = scale_factor * 2.0
            
            # Double the wait time when tokens are granted
            token_wait = no_token_wait * 2.0
            
            while len(pending_samples) > 0:
                request_count += 1
                # Request as many tokens as we need for pending samples
                request_amount = min(model.batch_size, len(pending_samples))
                
                if request_amount > 0:
                    granted = await self.request_manager.request_tokens(
                        model_name, model_instance_id, request_amount)
                    
                    if granted > 0:
                        # Remove samples from pending list based on granted tokens
                        pending_samples[:] = pending_samples[granted:]
                        # Release semaphore permits for each granted token
                        for _ in range(granted):
                            token_sem.release()
                        # Wait based on dataset size when tokens were granted
                        await asyncio.sleep(token_wait)
                    else:
                        # Backoff when no tokens were granted, based on dataset size
                        # Apply a small multiplier for repeated failures, but cap it
                        backoff_multiplier = min(3.0, 1.0 + (request_count / 10))
                        await asyncio.sleep(no_token_wait * backoff_multiplier)
                else:
                    break
        
        asyncio.create_task(token_manager())
            
        # Wait for token to be available, run task, and add to completed
        async def _call_with_token_mgmt(idx: int, sample: dict):
            # Acquire a token
            await token_sem.acquire()
            try:
                # Process the sample
                resp = await model.generate_text_with_retry(sample, 
                                                          {"chunk_size": model.chunk_size, 
                                                           "metric": self.metric.name})
                result = resp
                
                # Add to completed set
                completed_samples.add(idx)
                
                # Return token to model's pool
                await self.request_manager.return_tokens(model_name, model_instance_id, 1)
                                
                return idx, result
            except Exception as e:
                # Make sure to return token on error
                logger.error(f"[Engine._infer_single_model] Error processing sample {idx} in {self.dataset_name}: {e}")
                completed_samples.add(idx)
                await self.request_manager.return_tokens(model_name, model_instance_id, 1)
                return idx, ""
        
        # Create tasks paired with their original index
        tasks = [_call_with_token_mgmt(i, ex) for i, ex in enumerate(samples)]
        
        # Process results in order of completion
        results: list[str | None] = [None] * len(tasks)
        for coro in tqdm(asyncio.as_completed(tasks), total=len(tasks), 
                          desc=f"Inference ({self.dataset_name} | {model.name()} | {self.metric.name})"):
            idx, resp = await coro
            results[idx] = resp
            
        return results

    # Infer all models concurrently
    async def _infer_all(self):
        results = {}
        all_tasks = []
        task_info = {}

        # Prepare all tasks for concurrent execution
        for model_type, models in self.model_groups.items():
            if len(models) > 1:  # Multiple instances of the same model type - need sharding
                # Calculate proportional sharding based on batch sizes
                total_batch_capacity = sum(model.batch_size for model in models)
                dataset_size = len(self.dataset)
                
                # Track the mapping of original indices to shard indices for recombination
                index_mappings = {}
                sharded_tasks = {}
                
                # Distribute samples and create tasks
                current_idx = 0
                for i, model in enumerate(models):
                    # Calculate proportional shard size based on batch size
                    if i < len(models) - 1:
                        shard_size = int(dataset_size * model.batch_size / total_batch_capacity)
                        end_idx = current_idx + shard_size
                    else:
                        # Last model gets any remaining samples
                        end_idx = dataset_size
                    
                    shard = self.dataset[current_idx:end_idx]

                    # Keep track of original indices
                    index_mappings[model.name()] = list(range(current_idx, end_idx))
                    current_idx = end_idx
                    
                    task = asyncio.create_task(self._infer_single_model(model, shard))
                    sharded_tasks[model.name()] = task
                    all_tasks.append(task)
                
                # Store info for later reconstruction
                task_info[model_type] = {
                    "is_sharded": True,
                    "tasks": sharded_tasks,
                    "index_mappings": index_mappings
                }
            else:
                # Single instance, normal processing
                model = models[0]
                model_name = model.name()
                task = asyncio.create_task(self._infer_single_model(model))
                all_tasks.append(task)
                task_info[model_name] = {
                    "is_sharded": False,
                    "task": task
                }
        # Wait for all tasks to complete concurrently
        await asyncio.gather(*all_tasks)
        # Process results according to task type
        for key, info in task_info.items():
            if info["is_sharded"]:
                # Reconstruct sharded results
                shard_results = {name: task.result() for name, task in info["tasks"].items()}
                
                # Combine results under model_type as the key
                combined_results = [None] * len(self.dataset)

                # Use index mappings to put results back in correct order
                for model_name, model_results in shard_results.items():
                    original_indices = info["index_mappings"][model_name]
                    for shard_idx, orig_idx in enumerate(original_indices):
                        if shard_idx < len(model_results):
                            combined_results[orig_idx] = model_results[shard_idx]

                # Use the model_type as the key for combined results
                results[key] = combined_results
            else:
                # Single instance result
                results[key] = info["task"].result()
        
        return results

    async def run(self):
        logger.info(f"[Engine.run] Starting evaluation run for {self.dataset_name} with metric {self.metric.name}.")
        raw_predictions = await self._infer_all()
        logger.info(f"[Engine.run] Predictions complete for {self.dataset_name}. Calculating scores...")
        scores = {}
        # Pass the metric name to the postprocessor
        process_result = self.postprocessor.process(dataset=self.dataset, predictions=raw_predictions, metric=self.metric.name)
        # Extract values from the dictionary returned by the postprocessor
        model_targets = process_result["model_targets"]
        predictions = process_result["processed_predictions"]
        instructions = process_result.get("instructions", None)
        ids = process_result.get("ids", [])
        lengths = process_result.get("lengths", [])

        # Determine if this is an LLM-judge metric
        is_llm_judge = isinstance(self.metric, _BaseLLMJudge)
        
        # Get the metric name from the current metric instance
        metric_name = self.metric.name
        
        # Get judge_properties from the metric if it's a LLM judge
        judge_settings = getattr(self.metric, '_judge_properties', None) if is_llm_judge else None
        
        # Get language attribute from the metric if available or default to 'en'
        language = getattr(self.metric, 'language', 'en')
        
        # Create metric instances for each model using _load_metric
        # _load_metric will handle deciding which parameters to use based on the metric type
        metric_instances = {
            model_name: _load_metric(metric_name, language=language, judge_settings=judge_settings)
            for model_name in predictions.keys()
        }
        
        async def score_model_with_tokens(model_name, outs):
            metric = metric_instances[model_name]
            model_responses = raw_predictions.get(model_name, [])
            # Check if this is an LLM judge
            if is_llm_judge:
                # For LLM judges, set the request manager
                # The metric will handle token management internally with the Engine Manager
                metric.set_request_manager(self.request_manager)
                
                if ids and lengths:
                    result = await metric(outs, model_targets, ids, lengths,
                                        instructions=instructions, dataset_name=self.dataset_name, model_name=model_name, model_responses=model_responses)
                else:
                    result = await metric(outs, model_targets,
                                        instructions=instructions, dataset_name=self.dataset_name, model_name=model_name, model_responses=model_responses)
                return model_name, result
            else:
                # For regular metrics, just run them directly (no token management needed)
                if ids and lengths:
                    result = await asyncio.to_thread(
                        metric, outs, model_targets, ids, lengths,
                        instructions=instructions, dataset_name=self.dataset_name, model_name=model_name, model_responses=model_responses
                    )
                else:
                    result = await asyncio.to_thread(
                        metric, outs, model_targets,
                        instructions=instructions, dataset_name=self.dataset_name, model_name=model_name, model_responses=model_responses
                    )
                return model_name, result

        # Run all model scoring concurrently
        tasks = [score_model_with_tokens(model_name, outs) for model_name, outs in predictions.items()]
        results = await asyncio.gather(*tasks)
        for model_name, model_score in results:
            scores[model_name] = model_score
        # Return scores directly without nesting under metric name
        logger.info("[Engine.run] Evaluation complete. Returning scores.")
        return scores

<<<<<<< HEAD
def create_engine(dataset_name, dataset_info, task_type, metric_name, filters, model_configs, temperature_overrides, judge_properties, central_request_controller):
=======
def create_engines(dataset_task_info, models, cfg, central_request_controller):
>>>>>>> 8bb22d62
    """
    Process a dataset and run evaluation on it.
    
    Args:
<<<<<<< HEAD
        dataset_name: Name of the dataset to process
        dataset_info: Dictionary containing dataset information
        task_type: Type of task for temperature settings
        metric_name: Name of the metric to use
        filters: Dictionary containing filter settings
        model_configs: List of model configurations
        temperature_overrides: List of temperature override configurations
        judge_properties: Dictionary of judge properties
=======
        dataset_task_info: Tuple of (dataset_name, metric_name, dataset_info, task_type)
        models: List of model instances
        cfg: Configuration dictionary
>>>>>>> 8bb22d62
        central_request_controller: The central request controller instance
        
    Returns:
        tuple: (Engine instance, dataset_name)
    """
    dataset_name, metric_name, dataset_info, task_type = dataset_task_info

    # Get needed settings from cfg
    filters = cfg.get("filters", {})
    temperature_overrides = cfg.get("temperature_overrides", None)
    judge_properties = cfg.get("judge_properties", {})

    # Get needed settings from filters
    accented_filter = filters.get("accented", None)
    language_filter = filters.get("language", None)
    
    # Check if we need to filter out accented datasets
    if accented_filter is False and dataset_info.get("accented", False) is True:
        logger.info(f"[_process_dataset] Skipping dataset '{dataset_name}' because it is accented and accented filter is False")
        return False
        
    # Check if we need to filter by language
    if language_filter is not None:
        dataset_language = dataset_info.get("language", "").lower()
        if dataset_language and language_filter.lower() != dataset_language:
            logger.info(f"[_process_dataset] Skipping dataset '{dataset_name}' because its language '{dataset_language}' doesn't match filter '{language_filter}'")
            return False
    
    logger.info(f"[_process_dataset] Creating engine for dataset '{dataset_name}' with metric '{metric_name}' ...")
    
    # Load models for this engine - each engine gets its own instances
    models = load_models(model_configs)
    
    # Create engine ID and request manager
    engine_id = f"{dataset_name}_{metric_name}_{int(time.time())}"
    engine_request_manager = EngineRequestManager(engine_id, central_request_controller)
    
    # Create Engine - it will handle dataset/metric/postprocessor loading internally
    result = Engine(models=models, dataset_name=dataset_name, dataset_info=dataset_info, 
                   metric_name=metric_name, filters=filters, task_type=task_type, 
                   temperature_overrides=temperature_overrides, engine_id=engine_id, 
                   request_manager=engine_request_manager, judge_properties=judge_properties)

    return result, dataset_name

async def run_all_engines(all_engines):
    """
    Run all engines concurrently and collect results.
    
    Args:
        all_engines: List of (engine, dataset_name) tuples
        
    Returns:
        Dictionary of all scores
    """
    logger.info(f"[run_all_engines] Running {len(all_engines)} engines concurrently...")
    
    # Store all scores in a flat dict
    all_scores = {}
    
    # Create tasks for each engine
    tasks = []
    for engine, dataset_name in all_engines:
        tasks.append(engine.run())
    
    # Run all tasks concurrently and gather results
    results = await asyncio.gather(*tasks)
    
    # Store results in all_scores dictionary
    for (engine, dataset_name), result in zip(all_engines, results):
        if dataset_name not in all_scores:
            all_scores[dataset_name] = {}
            
        # Result is in format: {metric_name: {model_name: scores}}
        for metric_name, model_scores in result.items():
            if metric_name not in all_scores[dataset_name]:
                all_scores[dataset_name][metric_name] = {}
                
            # Add model scores to the right metric bucket
            for model_name, scores in model_scores.items():
                all_scores[dataset_name][metric_name][model_name] = scores           
    return all_scores<|MERGE_RESOLUTION|>--- conflicted
+++ resolved
@@ -58,7 +58,6 @@
         self.temperature_overrides = temperature_overrides or []
         # Store filters for system prompt access
         self.filters = filters
-        
         # Group models by their model attribute for sharding
         self.model_groups = {}
         for model in models:
@@ -74,30 +73,23 @@
         task_type = self.task_type
         
         # Check for temperature override for this specific model and task combination
-        override_temp = _get_temperature_override(model.name(), task_type, self.temperature_overrides)
+        override_temp = _get_temperature_override(model.model, task_type, self.temperature_overrides)
+
         if override_temp is not None:
             # Use the override temperature directly
-            logger.info(f"[Engine._infer_single_model] Using override temperature {override_temp} for model {model.name()} and task {task_type}")
             model.set_temp(override_temp)
         else:
             # Use the standard task-based temperature setting
-<<<<<<< HEAD
             model.set_temp_task_type(task_type)
         
         # Check for system prompt for this specific model and dataset combination
         system_prompts = self.filters.get('system_prompts', None)
-        system_prompt = _get_system_prompt(model.name(), self.dataset_name, system_prompts)
+        system_prompt = _get_system_prompt(model.model, self.dataset_name, system_prompts)
         if system_prompt:
-            logger.info(f"[Engine._infer_single_model] Using system prompt for model {model.name()} and dataset {self.dataset_name}: {system_prompt}")
             model.set_system_prompt(system_prompt)
         
         # Get model type for request management
-        model_type = model.model  # The actual model type (e.g., "gpt-4o-mini-audio-preview")
-=======
-            model.set_temp(task_type)
-        # Get model name for request management
-        model_name = model.name()  # The actual model name (e.g., "model_1")
->>>>>>> 8bb22d62
+        model_name = model.name()  # The actual model name (e.g., "gpt-4o-mini-audio-preview-1")
         # Generate a unique model instance ID
         model_instance_id = f"{model.name()}_{id(model)}"
         
@@ -340,29 +332,14 @@
         logger.info("[Engine.run] Evaluation complete. Returning scores.")
         return scores
 
-<<<<<<< HEAD
-def create_engine(dataset_name, dataset_info, task_type, metric_name, filters, model_configs, temperature_overrides, judge_properties, central_request_controller):
-=======
-def create_engines(dataset_task_info, models, cfg, central_request_controller):
->>>>>>> 8bb22d62
+def create_engine(dataset_task_info, cfg, central_request_controller):
     """
     Process a dataset and run evaluation on it.
     
     Args:
-<<<<<<< HEAD
-        dataset_name: Name of the dataset to process
-        dataset_info: Dictionary containing dataset information
-        task_type: Type of task for temperature settings
-        metric_name: Name of the metric to use
-        filters: Dictionary containing filter settings
-        model_configs: List of model configurations
-        temperature_overrides: List of temperature override configurations
-        judge_properties: Dictionary of judge properties
-=======
         dataset_task_info: Tuple of (dataset_name, metric_name, dataset_info, task_type)
         models: List of model instances
         cfg: Configuration dictionary
->>>>>>> 8bb22d62
         central_request_controller: The central request controller instance
         
     Returns:
@@ -374,6 +351,7 @@
     filters = cfg.get("filters", {})
     temperature_overrides = cfg.get("temperature_overrides", None)
     judge_properties = cfg.get("judge_properties", {})
+    model_configs = cfg.get("models", [])
 
     # Get needed settings from filters
     accented_filter = filters.get("accented", None)
