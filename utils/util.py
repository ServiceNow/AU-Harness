<<<<<<< HEAD

from typing import Any, Dict
import os
import yaml
=======
import logging
from typing import Any
>>>>>>> fddc45c0

logger = logging.getLogger(__name__)
logging.basicConfig(level=logging.INFO)

from . import constants


def smart_round(val: float, precision: int = constants.ROUND_DIGITS) -> float:
    """Round off metrics to global precision value.

    References:
        1. https://bugs.python.org/msg358467
        2. https://en.wikipedia.org/wiki/IEEE_754

    Args:
    ----
        precision: int: Precision up to which value should be rounded off.
        val: float: Value

    Returns:
    -------
        float: Rounded off value
    """
    if not isinstance(precision, int) or precision <= 0:
        logger.warning(
            f"Invalid precision provided: {precision}. Using the default precision: {constants.ROUND_DIGITS}"
        )
        precision = constants.ROUND_DIGITS
    rounded_off_val = round(val * 10 ** precision) / 10 ** precision
    return rounded_off_val


def get_context_indices_for_filter(key: str, value: Any, contexts: list[dict]) -> list[int]:
    """Get indices for rows satisfying the given filter.

    Given key-value pair, it returns the list of indices of contexts satisfying key = value.

    Args:
        key: The key to match against in each row of context/data.
        value: The value to compare against
        contexts: list of dictionaries containing additional key-value pairs in data.

    Returns:
        List of integer indices.

    """
    indices = [_ for _, c in enumerate(contexts) if c[key] == value]
<<<<<<< HEAD
    return indices

def validate_config(config_path: str) -> Dict:
    """Validate configuration file against expected structure and types."""
    if not os.path.exists(config_path):
        raise ValueError(f"Config file does not exist: {config_path}")
        
    try:
        # Load and validate YAML file
        with open(config_path, 'r') as file:
            config = yaml.safe_load(file)
            
        if config is None:
            raise ValueError(f"Config file is empty: {config_path}")
        
        # Define validation functions
        def validate_required_section(section_name: str, expected_type: type, extra_check=None) -> None:
            if section_name not in config:
                raise ValueError(f"'{section_name}' is required")
            if not isinstance(config[section_name], expected_type):
                raise ValueError(f"'{section_name}' must be a {expected_type.__name__}")
            if extra_check:
                extra_check(config[section_name], section_name)
        
        def validate_optional_section(section_name: str, expected_type: type, extra_check=None) -> None:
            if section_name in config:
                if not isinstance(config[section_name], expected_type):
                    raise ValueError(f"'{section_name}' must be a {expected_type.__name__}")
                if extra_check:
                    extra_check(config[section_name], section_name)
        
        def validate_non_empty_list(items: list, section_name: str) -> None:
            if len(items) == 0:
                raise ValueError(f"'{section_name}' must have at least one element")
        
        def validate_list_entries_are_non_empty_strings(items: list, section_name: str) -> None:
            for i, entry in enumerate(items, start=1):
                if not entry or not isinstance(entry, str) or not entry.strip():
                    raise ValueError(f"{section_name} entry {i} must be a non-empty string")
        
        def validate_length_filter(filter_list: list, section_name: str) -> None:
            if len(filter_list) != 2:
                raise ValueError(f"'{section_name}' must have exactly 2 elements")
            if not all(isinstance(value, (int, float)) for value in filter_list):
                raise ValueError(f"'{section_name}' elements must be numbers")

        def validate_list_of_strings(items: list, section_name: str) -> None:
            for i, item in enumerate(items, start=1):
                if not isinstance(item, str):
                    raise ValueError(f"'{section_name}' item {i} must be a string, not {type(item).__name__}")

        # Required sections
        validate_required_section('dataset_metric', list, 
                                lambda x, name: validate_non_empty_list(x, name) or 
                                validate_list_entries_are_non_empty_strings(x, name))

        # Optional sections with simple type validation
        type_validations = {
            'num_samples': int,
            'judge_concurrency': int,
            'judge_model': str,
            'accented': bool,
            'language': str
        }
        
        for field, field_type in type_validations.items():
            validate_optional_section(field, field_type)
        

        validate_optional_section('user_prompt_add_ons', list, 
                                lambda x, name: validate_list_of_strings(x, name) if x else None)
        validate_optional_section('system_prompts', list, 
                                lambda x, name: validate_list_of_strings(x, name) if x else None)
        
        validate_optional_section('length_filter', list,
                                lambda x, name: validate_length_filter(x, name))
        
        # Delegate validation for complex sections
        _validate_models(config)
        
        if 'aggregate' in config:
            _validate_aggregate(config['aggregate'])
        
        if 'temperature_overrides' in config:
            _validate_temperature_overrides(config['temperature_overrides'])
        
        return config
        
    except yaml.YAMLError as e:
        raise ValueError(f"Invalid YAML format: {str(e)}")

def _validate_models(config: Dict) -> None:
    """Validate the models section of the configuration.
    
    Args:
        config: The configuration dictionary
        
    Raises:
        ValueError: If the models section is invalid
    """
    def validate_required_fields(info: Dict, index: int) -> None:
        required_fields = ['name', 'model', 'inference_type', 'url']
        for field in required_fields:
            if not info.get(field) or not isinstance(info[field], str) or not info[field].strip():
                raise ValueError(f"Model {index}: '{field}' must be a non-empty string")
    def validate_optional_fields(info: Dict, index: int) -> None:
        optional_fields = {
            'delay': int, 'retry_attempts': int, 'timeout': int,
            'auth_token': str, 'api_version': str, 'batch_size': int, 'chunk_size': int
        }
        for field, field_type in optional_fields.items():
            if field in info and not isinstance(info[field], field_type):
                raise ValueError(f"Model {index}: '{field}' must be of type {field_type.__name__}")
    if 'models' not in config or not isinstance(config['models'], list):
        raise ValueError("'models' section is required and must be a list")
    for i, model_entry in enumerate(config['models'], start=1):
        if not isinstance(model_entry, dict) or 'info' not in model_entry:
            raise ValueError(f"Model entry {i} must have an 'info' object")
        info = model_entry['info']
        validate_required_fields(info, i)
        validate_optional_fields(info, i)


def _validate_aggregate(aggregate_section) -> None:
    """
    Validate the aggregate section of the configuration.
    
    Structure should be:
    aggregate:
      - ["name", [["dataset1", "metric1"], ["dataset2", "metric2"]]]
    """
    def validate_entry_structure(entry: list, entry_idx: int) -> None:
        if not isinstance(entry, list) or len(entry) != 2:
            raise ValueError(f"Aggregate entry {entry_idx} must be a list with exactly 2 elements")
            
        if not isinstance(entry[0], str) or not entry[0].strip():
            raise ValueError(f"Aggregate entry {entry_idx}: first element must be a non-empty string name")
            
        if not isinstance(entry[1], list):
            raise ValueError(f"Aggregate entry {entry_idx}: second element must be a list of dataset-metric pairs")
            
    def validate_dataset_metric_pair(pair: list, entry_idx: int, pair_idx: int) -> None:
        if not isinstance(pair, list) or len(pair) != 2:
            raise ValueError(f"Aggregate entry {entry_idx}, pair {pair_idx} must be a list with exactly 2 elements")
        
        if not all(isinstance(item, str) and item.strip() for item in pair):
            raise ValueError(f"Aggregate entry {entry_idx}, pair {pair_idx}: both dataset and metric must be non-empty strings")
            
    if not isinstance(aggregate_section, list):
        raise ValueError("'aggregate' must be a list")
    
    for i, aggregate_entry in enumerate(aggregate_section, start=1):
        validate_entry_structure(aggregate_entry, i)
        
        dataset_metrics = aggregate_entry[1]
        for j, pair in enumerate(dataset_metrics, start=1):
            validate_dataset_metric_pair(pair, i, j)


def _validate_temperature_overrides(temperature_overrides) -> None:
    """
    Validate the temperature_overrides section of the configuration.
    
    Structure should be:
    temperature_overrides:
      - model: "model_name" (optional)
        task: "task_name" (optional)
        temperature: 0.5 (required)
    
    Either model or task (or both) must be present.
    
    Args:
        temperature_overrides: The temperature_overrides section to validate
        
    Raises:
        ValueError: If the temperature_overrides section is invalid
    """
    if not isinstance(temperature_overrides, list):
        raise ValueError("'temperature_overrides' must be a list")
    
    for i, override in enumerate(temperature_overrides):
        if not isinstance(override, dict):
            raise ValueError(f"Temperature override {i+1} must be a dictionary")
            
        # Check for required temperature field
        if 'temperature' not in override:
            raise ValueError(f"Temperature override {i+1} is missing required field: 'temperature'")
            
        if not isinstance(override['temperature'], (int, float)):
            raise ValueError(f"Temperature override {i+1}: 'temperature' must be a number")
            
        # Check that at least one of model or task is present
        if 'model' not in override and 'task' not in override:
            raise ValueError(f"Temperature override {i+1} must have at least one of 'model' or 'task'")
            
        # Validate types if present and ensure non-empty values
        if 'model' in override:
            if not isinstance(override['model'], str):
                raise ValueError(f"Temperature override {i+1}: 'model' must be a string")
            if len(override['model'].strip()) == 0:
                raise ValueError(f"Temperature override {i+1}: 'model' cannot be empty")
            
        if 'task' in override:
            if not isinstance(override['task'], str):
                raise ValueError(f"Temperature override {i+1}: 'task' must be a string")
            if len(override['task'].strip()) == 0:
                raise ValueError(f"Temperature override {i+1}: 'task' cannot be empty")
=======
    return indices
>>>>>>> fddc45c0
<|MERGE_RESOLUTION|>--- conflicted
+++ resolved
@@ -1,13 +1,8 @@
-<<<<<<< HEAD
 
 from typing import Any, Dict
 import os
 import yaml
-=======
 import logging
-from typing import Any
->>>>>>> fddc45c0
-
 logger = logging.getLogger(__name__)
 logging.basicConfig(level=logging.INFO)
 
@@ -54,7 +49,6 @@
 
     """
     indices = [_ for _, c in enumerate(contexts) if c[key] == value]
-<<<<<<< HEAD
     return indices
 
 def validate_config(config_path: str) -> Dict:
@@ -262,6 +256,3 @@
                 raise ValueError(f"Temperature override {i+1}: 'task' must be a string")
             if len(override['task'].strip()) == 0:
                 raise ValueError(f"Temperature override {i+1}: 'task' cannot be empty")
-=======
-    return indices
->>>>>>> fddc45c0
