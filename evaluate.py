--- conflicted
+++ resolved
@@ -21,13 +21,8 @@
 from utils.constants import DATASET_METADATA_FILE
 
 class Engine:
-<<<<<<< HEAD
-    #Evaluate one or many models over the same dataset concurrently
-    def __init__(self, models: list[Model], dataset: list[dict], metric: Metrics, postprocessor: Postprocessor):
-=======
     """Evaluate one or many models over the same dataset concurrently."""
     def __init__(self, models: list[Model], dataset: list[dict], metric: Metrics, postprocessor, dataset_name: str):
->>>>>>> d6dff8a8
         logger.info(f"[Engine.__init__] Initializing Engine with {len(models)} model(s), dataset size: {len(dataset)}, metric: {metric.name}")
         self.models = models
         self.dataset = dataset
@@ -73,24 +68,12 @@
         model_targets, predictions, ids, lengths = process_result
 
         for model_name, outs in predictions.items():
-<<<<<<< HEAD
-            logger.info(f"[Engine.run] Scoring model: {model_name}")
-            n_log = min(10, len(outs), len(model_targets))
-            logger.info(f"[Engine.run] Logging first {n_log} prediction-target pairs for sanity-check\n\n")
-            for i in range(n_log):
-                logger.info(
-                    f"[Engine.run] Example {i}: Prediction = {outs[i]!r} | Target = {model_targets[i]!r}"
-                )
-            logger.info("\n")
-            scores[model_name] = self.metric(outs, model_targets)
-=======
             # Let the metric handle per-record logging internally
             if ids and lengths:
                 model_score = self.metric(outs, model_targets, ids, lengths, dataset_name=self.dataset_name, model_name=model_name)
             else:
                 model_score = self.metric(outs, model_targets, dataset_name=self.dataset_name, model_name=model_name)
             scores[model_name] = model_score
->>>>>>> d6dff8a8
         logger.info(f"[Engine.run] Evaluation complete. Returning scores.")
         logger.info(f"[Engine.run] Scores: {scores}")
         return {self.metric.name: scores}
@@ -99,11 +82,7 @@
 
 
 
-<<<<<<< HEAD
-def get_class_from_module(module_prefix, module_name):
-=======
 def get_class_from_module(module_prefix, module_name) -> Preprocessor | Postprocessor:
->>>>>>> d6dff8a8
     try:
         # Convert class name (CamelCase) to filename (snake)
         # Get pre or post processor
@@ -114,40 +93,6 @@
         logger.warning(f"Could not import {module_name} from {module_prefix}: {e}")
         return None
 
-<<<<<<< HEAD
-def _load_dataset(repo, subset=None, num_samples=None, preprocessor_name="AudiobenchPreprocessor", user_prompt_add_ons: list[str] = None):
-    """
-    Load a dataset from HuggingFace.
-
-    Args:
-        repo: HuggingFace dataset repo
-        subset: Optional subset of the dataset to load
-        num_samples: Optional number of samples to load
-        preprocessor_name: Name of preprocessor to use(defaults to AudiobenchPreprocessor)
-        user_prompt_add_ons: Optional list of user prompt add-ons
-
-    Returns:
-        Dataset loaded from HuggingFace
-    """
-    user_prompt_add_ons = user_prompt_add_ons or []
-    
-
-    logger.info(f"[_load_dataset] Loading HuggingFace dataset repo: {repo}")
-    def _select_split(ds):
-        """
-        
-        Args:
-            ds: Dataset to select split from
-        
-        Returns:
-            str: Split name or None if *ds* is already a Dataset
-        """
-        if isinstance(ds, dict):  # HuggingFace DatasetDict
-            for cand in ("test", "data", "train"):
-                if cand in ds:
-                    return cand
-        return None  # single-split Dataset
-=======
 
 def _load_dataset(repo=None, subset=None, num_samples=None, preprocessor_name="AudiobenchPreprocessor", user_prompt_add_ons: list[str] = [], system_prompts: list[str] = [], length_filter=None, metric=None, split=None):
     """Load and preprocess a dataset from a local or remote path."""
@@ -237,15 +182,8 @@
             raise ValueError(error_msg)
     
     logger.info(f"[_load_dataset] Dataset loaded  |  Size before trunc: {len(dset)}")
->>>>>>> d6dff8a8
-
-
-<<<<<<< HEAD
-    chosen_split = _select_split(ds_builder)
-    dset = ds_builder if chosen_split is None else ds_builder[chosen_split]
-    logger.info(f"[_load_dataset] Using split: {chosen_split or 'single-dataset'}  |  Size before trunc: {len(dset)}")
-=======
->>>>>>> d6dff8a8
+
+
     if num_samples is not None:
         logger.info(f"[_load_dataset] Truncating dataset to first {num_samples} samples.")
         dset = dset[:num_samples]
@@ -308,21 +246,6 @@
 #TO-DO: need to implement command line override, add common configs, group by task type
 #main that runs
 def main(cfg_path='config.yaml'):
-<<<<<<< HEAD
-    logger.info("[main] Starting main function.")
-    cfg_path = Path(cfg_path)
-    logger.info(f"[main] Loading config file: {cfg_path}")
-    cfg = yaml.safe_load(cfg_path.read_text())
-    logger.info(f"[main] Config loaded: {cfg}")
-
-    log_file_path = cfg.get("log_file")
-    if log_file_path:
-        logger_setup.configure(log_file_path)
-        logger.info(f"[main] Reconfigured logging to file: {log_file_path}")
-    batch_size = cfg.get("batch_size", 4)
-    num_samples = cfg.get("num_samples", None)
-    judge_concurrency = cfg.get("judge_concurrency", None)
-=======
     logger.info(f"[main] Loading config from {cfg_path}")
     with open(cfg_path, 'r') as f:
         cfg = yaml.safe_load(f)
@@ -346,7 +269,6 @@
     
     # Load metric and model settings
     judge_concurrency = cfg.get("judge_concurrency", 1)
->>>>>>> d6dff8a8
     judge_model = cfg.get("judge_model", None)
     user_prompt_add_ons = cfg.get("user_prompt_add_ons", [])
     system_prompts = cfg.get("system_prompts", [])
@@ -376,13 +298,8 @@
     
     # Dictionary to store all evaluation scores
     all_scores = {}
-<<<<<<< HEAD
-    cfg_path = Path(__file__).with_name(DATASET_METADATA_FILE)
-    db = json.loads(cfg_path.read_text())
-=======
     
     # Process each dataset-metric pair
->>>>>>> d6dff8a8
     for dname, metric_name in dataset_metric_pairs:
         logger.info(f"[main] Processing dataset '{dname}' with metric '{metric_name}' ...")
         
