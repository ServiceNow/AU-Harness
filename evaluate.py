import os
import yaml
import sys
from pathlib import Path
import logging
from utils.custom_logging import configure
from postprocessors.base import Postprocessor
from preprocessors.base import Preprocessor
import json
import asyncio
from datasets import load_dataset
from tqdm import tqdm
import importlib
import argparse
import statistics
# Central logging setup
from models.model import Model
from metrics.metrics import Metrics
from postprocessors.base import Postprocessor
from utils.constants import metric_map, metric_output
from utils.util import validate_config, _find_runspec_by_name, _find_dataset_in_runspecs, find_runspec_files


# Create logger at module level
logger = logging.getLogger(__name__)
# Removed duplicate imports that were moved to the top

class Engine:
    """Evaluate one or many models over the same dataset concurrently."""
    def __init__(self, models: list[Model], dataset: list[dict], metric: Metrics, postprocessor, dataset_name: str, task_type: str = None, temperature_overrides: list[dict] = None):
        logger.info(f"[Engine.__init__] Initializing Engine with {len(models)} model(s), dataset size: {len(dataset)}, metric: {metric.name}")
        self.models = models
        self.dataset = dataset
        self.metric = metric
        self.postprocessor = postprocessor
        # Keep track of dataset name so we can create per-dataset log files
        self.dataset_name = dataset_name
        # Store task_type for temperature setting
        self.task_type = task_type
        # Store temperature overrides
        self.temperature_overrides = temperature_overrides or []
        
        # Group models by their model attribute for sharding
        self.model_groups = {}
        for model in models:
            model_type = model.model  # The model attribute we're sharding on
            if model_type not in self.model_groups:
                self.model_groups[model_type] = []
            self.model_groups[model_type].append(model)

    # ---------------- internal helpers ----------------x
    # infer by batch size, calling generate text with retry for each sample
    async def _infer_single_model(self, model: Model, samples=None) -> list:
        samples = samples if samples is not None else self.dataset  # Use provided samples or full dataset
        logger.info(f"[Engine._infer_single_model] Running model: {model.name()} on dataset of size {len(samples)}")
        
        # Set temperature based on the task_type if provided
        task_type = self.task_type
        
        # Check for temperature override for this specific model and task combination
        override_temp = _get_temperature_override(model.name(), task_type, self.temperature_overrides)
        
        if override_temp is not None:
            # Use the override temperature directly
            logger.info(f"[Engine._infer_single_model] Using override temperature {override_temp} for model {model.name()} and task {task_type}")
            model.temperature = override_temp
            model.req_resp_hndlr.temperature = override_temp
        else:
            # Use the standard task-based temperature setting
            model.set_temp(task_type)
        sem = asyncio.Semaphore(model.batch_size)  # Use per-model batch size

        async def _call(idx: int, sample: dict):
            async with sem:
                resp = await model._generate_text_with_retry(sample, {"chunk_size": model.chunk_size,
                                                                      "metric": self.metric.name})
                return idx, resp

        # Create tasks paired with their original index
        tasks = [_call(i, ex) for i, ex in enumerate(samples)]
        results: list[str | None] = [None] * len(tasks)
        for coro in tqdm(asyncio.as_completed(tasks), total=len(tasks), desc=f"Inference ({model.name()})"):
            idx, resp = await coro
            results[idx] = resp
        logger.info(f"[Engine._infer_single_model] Model {model.name()} finished inference.")
        return results

    # Infer all models concurrently
    async def _infer_all(self):
        logger.info(f"[Engine._infer_all] Starting inference for all models: {[m.name() for m in self.models]}")
        results = {}

        # Process each unique model type (for sharding)
        for model_type, models in self.model_groups.items():
            if len(models) > 1:  # Multiple instances of the same model type - need sharding
                logger.info(
                    f"[Engine._infer_all] Sharding dataset for {len(models)} instances of model type '{model_type}'")
                # Divide dataset among model instances
                shard_size = len(self.dataset) // len(models)
                tasks = {}

                # Track the mapping of original indices to shard indices for recombination
                index_mappings = {}

                # Distribute samples and create tasks
                for i, model in enumerate(models):
                    start_idx = i * shard_size
                    # Last model gets any remaining samples
                    end_idx = (i + 1) * shard_size if i < len(models) - 1 else len(self.dataset)
                    shard = self.dataset[start_idx:end_idx]

                    # Keep track of original indices
                    index_mappings[model.name()] = list(range(start_idx, end_idx))

                    tasks[model.name()] = asyncio.create_task(self._infer_single_model(model, shard))
                    logger.info(
                        f"[Engine._infer_all] Model {model.name()} assigned {len(shard)} samples (indices {start_idx}-{end_idx - 1})")

                # Wait for all sharded tasks to complete
                shard_results = {name: await t for name, t in tasks.items()}

                # Combine results under model_type as the key
                combined_results = [None] * len(self.dataset)

                # Use index mappings to put results back in correct order
                for model_name, model_results in shard_results.items():
                    original_indices = index_mappings[model_name]
                    for shard_idx, orig_idx in enumerate(original_indices):
                        if shard_idx < len(model_results):
                            combined_results[orig_idx] = model_results[shard_idx]

                # Use the model_type as the key for combined results
                results[model_type] = combined_results
                logger.info(f"[Engine._infer_all] Combined results for {len(models)} instances of '{model_type}'")
            else:
                # Single instance, normal processing
                model = models[0]
                model_name = model.name()
                results[model_name] = await self._infer_single_model(model)

        logger.info(f"[Engine._infer_all] All models finished inference.")
        return results

    def run(self):
        logger.info("[Engine.run] Starting evaluation run.")
        model_responses_by_model = asyncio.run(self._infer_all())
        logger.info(f"[Engine.run] Predictions complete. Calculating scores...")
        scores = {}
        
        # Pass raw model responses directly to the postprocessor - it will handle different response types internally
        process_result = self.postprocessor.process(dataset=self.dataset, predictions=model_responses_by_model,
                                                    metric=self.metric.name)

        # Extract values from the dictionary returned by the postprocessor
        model_targets = process_result["model_targets"]
        predictions = process_result["processed_predictions"]
        instructions = process_result.get("instructions", None)
        ids = process_result.get("ids", [])
        lengths = process_result.get("lengths", [])

        for model_name, outs in predictions.items():
            # Reset the metric's record_level_scores before each model evaluation
            self.metric.reset()
            
            # Let the metric handle per-record logging internally
            # Pass the full ModelResponse objects to the metric
            model_responses = model_responses_by_model.get(model_name, [])
            if ids and lengths:
                model_score = self.metric(outs, model_targets, ids, lengths, instructions=instructions, 
                                         dataset_name=self.dataset_name, model_name=model_name, 
                                         model_responses=model_responses)
            else:
                model_score = self.metric(outs, model_targets, instructions=instructions, 
                                         dataset_name=self.dataset_name, model_name=model_name, 
                                         model_responses=model_responses)
            scores[model_name] = model_score
        logger.info(f"[Engine.run] Evaluation complete. Returning scores.")
        logger.info(f"[Engine.run] Scores: {scores}")
        # Return scores directly without nesting under metric name
        return scores


def get_class_from_module(module_prefix, module_name) -> Preprocessor | Postprocessor:
    try:
        # Convert class name (CamelCase) to filename (snake)
        # Get pre or post processor
        module_filename = ''.join(['_' + c.lower() if c.isupper() else c for c in module_name]).lstrip('_')
        module = importlib.import_module(f"{module_prefix}.{module_filename}")
        return getattr(module, module_name)
    except Exception as e:
        logger.warning(f"Could not import {module_name} from {module_prefix}: {e}")
        return None


def _load_callhome_dataset(repo, preprocessor_name, num_samples, properties):
    """Load and process a CallHome dataset using the specified preprocessor."""
    repo = Path(repo).resolve()
    logger.info(f"[_load_callhome_dataset] Loading CallHome local dataset from {repo}")
    # Dynamically load the preprocessor
    PreprocessorClass = get_class_from_module('preprocessors', preprocessor_name)
    if PreprocessorClass is None:
        error_msg = f"Could not load preprocessor {preprocessor_name}"
        logger.error(error_msg)
        raise ValueError(error_msg)
    dataset = PreprocessorClass().process(repo, num_samples=num_samples, properties=properties)
    dataset_size = len(dataset) if dataset else 0
    return dataset, dataset_size


def _load_dataset(repo=None, num_samples=None, user_prompt_add_ons: list[str] = [], 
                  system_prompts: list[str] = [], length_filter=None, metric=None, split=None, dataset_info=None):
    """Load and preprocess a dataset from a local or remote path."""
    # Extract parameters from dataset_info
    preprocessor_name = dataset_info.get("preprocessor", "GeneralPreprocessor") if dataset_info else "GeneralPreprocessor"
    subset = dataset_info.get("subset", None) if dataset_info else None
    
    logger.info(f"[_load_dataset] Loading dataset {repo} with preprocessor {preprocessor_name}")

    # Set up properties that will be passed to any preprocessor
    properties = {"metric": metric}
    if user_prompt_add_ons:
        properties["user_prompt_add_ons"] = user_prompt_add_ons
    if system_prompts:
        properties["system_prompts"] = system_prompts
    if length_filter:
        logger.info(f"[_load_dataset] Applying length filter: {length_filter}")
        properties["length_filter"] = tuple(length_filter)  # Convert list to tuple
    if dataset_info:
        properties["dataset_info"] = dataset_info

    # Special handling for local CallHome dataset
    if preprocessor_name.startswith("Callhome"):
        return _load_callhome_dataset(repo, preprocessor_name, num_samples, properties)

    # For HuggingFace datasets
    if repo and (repo.startswith("/") or repo.startswith(".//")):
        repo = Path(repo).resolve()
        logger.info(f"[_load_dataset] Loading local dataset from {repo}")

    logger.info(f"[_load_dataset] Loading HuggingFace dataset repo: {repo}")
    # Determine the preferred split to load directly (more efficient)
    if split is not None:
        logger.info(f"[_load_dataset] Using user-specified split: {split}")
        if isinstance(split, str):
            preferred_splits = [split]
        else:
            preferred_splits = list(split)
    else:
        preferred_splits = ["test", "data", "train"]

    # Try to load a specific split directly
    dset = None
    # Try the preferred splits in order
    token = os.getenv("HF_TOKEN")
    logger.info(f"[_load_dataset] Using token: {token}")
    for split_name in preferred_splits:
        try:
            args = {"path": repo, "split": split_name, "trust_remote_code": True}
            if subset:
                args["name"] = subset
                logger.info(f"[_load_dataset] Attempting to load subset: {subset}, split: {split_name}")
            else:
                logger.info(f"[_load_dataset] Attempting to load split: {split_name}")
            if token:
                args["token"] = token
            dset = load_dataset(**args)
            logger.info(f"[_load_dataset] Successfully loaded split: {split_name}")
            break
        except Exception as e:
            logger.info(f"[_load_dataset] Split {split_name} not available: {e}")

    # Raise an error if no valid split was found
    if dset is None:
        logger.info(f"[_load_dataset] Attempting to load no split")
        try:
            args = {"path": repo, "trust_remote_code": True}
            if subset:
                args["name"] = subset
                logger.info(f"[_load_dataset] Attempting to load subset: {subset}")
            else:
                logger.info(f"[_load_dataset] Attempting to load dataset without subset")
            if token:
                args["token"] = token
            dset = load_dataset(**args)
            logger.info(f"[_load_dataset] Successfully loaded dataset without specific split")
        except Exception as e:
            logger.info(f"[_load_dataset] Failed to load dataset: {str(e)}")
            error_msg = f"[_load_dataset] No valid dataset found in {repo}"
            logger.error(error_msg)
            raise ValueError(e)

    logger.info(f"[_load_dataset] Dataset loaded  |  Size before trunc: {len(dset)}")

    if num_samples is not None:
        logger.info(f"[_load_dataset] Truncating dataset to first {num_samples} samples.")
        dset = dset[:num_samples]
    else:
        dset = dset[:len(dset)]
    logger.info(f"[_load_dataset] Preprocessing dataset using {preprocessor_name}...")
    PreprocessorClass = get_class_from_module('preprocessors', preprocessor_name)
    if PreprocessorClass is None:
        error_msg = f"Could not load preprocessor {preprocessor_name}"
        logger.error(error_msg)
        raise ValueError(error_msg)
    processed = PreprocessorClass().process(dset, num_samples, properties)
    dataset_size = len(processed)
    logger.info(f"[_load_dataset] Dataset loaded and processed. Size: {dataset_size}")
    
    # Return both the processed dataset and its size
    return processed, dataset_size


def _get_temperature_override(model_name: str, task_type: str, temperature_overrides: list[dict]) -> float | None:
    """Check if there's a temperature override for this model and task combination.
    
    Args:
        model_name: The name of the model
        task_type: The type of task being performed
        temperature_overrides: List of override dictionaries from config.yaml
        
    Returns:
        The override temperature if found, None otherwise
    """
    if not temperature_overrides:
        return None
        
    for override in temperature_overrides:
        # Get the temperature value if present
        temp = override.get("temperature")
        if temp is None:
            continue
            
        # Check if this override applies to our model/task
        override_model = override.get("model")
        override_task = override.get("task")
        
        # Case 1: Model+Task specific override
        if override_model == model_name and override_task == task_type:
            return float(temp)
            
        # Case 2: Model-only override
        if override_model == model_name and not override_task:
            return float(temp)
            
        # Case 3: Task-only override
        if not override_model and override_task == task_type:
            return float(temp)
    
    return None

def _load_models(cfg_list: list[dict]) -> list[Model]:
    logger.info(f"[_load_models] Instantiating models from config: {cfg_list}")
    models = []
    for cfg in cfg_list:
        model_name = cfg["info"].get("name")
        logger.info(f"[_load_models] Instantiating model for {model_name}")
        model_obj = Model(cfg["info"], 0.7)
        models.append(model_obj)
    if not models:
        logger.info("[_load_models] ERROR: No valid models found in configuration.")
        raise ValueError("No valid models found in configuration.")
    for model in models:
        logger.info(f"Loaded {model.name()}")
    logger.info(f"[_load_models] Successfully instantiated {len(models)} model(s).")
    return models


def _load_metric(name: str, language: str = "en", judge_concurrency: int | None = None, judge_model: str | None = None):
    logger.info(
        f"[_load_metric] Loading metric: {name} (judge_concurrency={judge_concurrency}, judge_model={judge_model})")

    if name not in metric_map:
        raise ValueError(f"Unknown metric: {name}. Available metrics: {list(metric_map.keys())}")

    module_name, class_name = metric_map[name]

    try:
        # Dynamically import the module and class
        module = __import__(module_name, fromlist=[class_name])
        MetricClass = getattr(module, class_name)

        # Handle metric-specific initialization parameters
        if "wer" in name.lower():
            metric = MetricClass(language=language)
        elif "judge" in name.lower():
            metric = MetricClass(max_concurrency=judge_concurrency, model=judge_model)
        else:
            # Default initialization for other metrics
            metric = MetricClass()

        logger.info(f"[_load_metric] Metric loaded: {metric.name}")
        return metric
    except (ImportError, AttributeError) as e:
        logger.error(f"[_load_metric] Failed to load metric {name}: {e}")
        raise ValueError(f"Failed to load metric {name}: {e}")



#TO-DO: need to implement command line override, add common configs, group by task type
#main that runs
def setup_logging(log_config=None, log_file=None):
    """
    Set up logging with configuration from config file or specified log file
    
    Args:
        log_config: Dictionary containing logging configuration (optional)
        log_file: Path to log file (optional, overrides log_config if provided)
    """
    # Get log file path and level from config if provided
    if log_config is not None and isinstance(log_config, dict):
        file_path = log_file or log_config.get("log_file", "default.log")
        log_level = log_config.get("level", "INFO")
    else:
        file_path = log_file or "default.log"
        log_level = "INFO"
    
    # Configure logging using the custom_logging module
    configure(file_path)
    
    # Set root logger level
    logging_level = getattr(logging, log_level.upper()) if hasattr(logging, log_level.upper()) else logging.INFO
    logging.getLogger().setLevel(logging_level)
    
    # Set httpx logger to WARNING level to reduce noise
    logging.getLogger("httpx").setLevel(logging.WARNING)
    
    logger.info(f"Logging setup complete - using file: {file_path}, level: {log_level}")

def _calculate_aggregates(aggregates, all_scores, models):
    """
    Process aggregate metrics by calculating means across multiple datasets for a specific metric.
    
    Args:
        aggregates: List of aggregate configurations from the config file in format [metric_name, [dataset1, dataset2, ...]]
        all_scores: Dictionary of scores keyed by dataset_metric pairs
        models: List of model instances used for evaluation
    """
    logger.info("[calculate_aggregates] Processing aggregate metrics...")
    aggregate_scores = {}
    models_list = [model.name() for model in models]
    
    # Load all runspec files
    runspecs_dir = Path("runspecs")
    runspec_files = list(runspecs_dir.glob("*.json"))
    
    for agg_item in aggregates:
        # Skip invalid aggregates
        if not isinstance(agg_item, (list, tuple)) or len(agg_item) != 2:
            logger.warning(f"[calculate_aggregates] Invalid aggregate format: {agg_item}")
            continue
            
        metric_name, dataset_specs = agg_item
        if not isinstance(dataset_specs, list) or not dataset_specs:
            logger.warning(f"[calculate_aggregates] Invalid dataset specs list in aggregate for metric '{metric_name}'")
            continue
        
        # Step 1: Look up metric keys from constants.py
        if metric_name not in metric_output:
            logger.warning(f"[calculate_aggregates] Metric '{metric_name}' not found in metric_output dict")
            continue
        
        metric_keys = metric_output[metric_name]
        
        # Step 2: Process each dataset/runspec entry
        processed_datasets = []  # For actual calculations
        display_names = []  # For display purposes (runspecs or dataset names)
        
        for dataset_spec in dataset_specs:
            # Check if this is a runspec file name rather than a dataset name
            found_runspec, runspec_data, _ = _find_runspec_by_name(dataset_spec, runspec_files)
            
            # Always add the dataset/runspec name for display
            display_names.append(dataset_spec)
            
            if found_runspec:
                # Add each dataset from the runspec for calculation
                processed_datasets.extend(runspec_data.keys())
            else:
                # If not a runspec file, treat as a regular dataset name
                processed_datasets.append(dataset_spec)
        
        if not processed_datasets:
            logger.warning(f"[calculate_aggregates] No valid datasets found for metric '{metric_name}'")
            continue
        
        # Step 3: Calculate aggregates for each model using the metric keys
        model_agg_scores = {}
        
        for model_name in models_list:
            model_scores = {}
            
            # For each metric key, collect values across all datasets
            for metric_key in metric_keys:
                values = []
                dataset_sizes = []
                
                # Process each dataset
                for dataset_name in processed_datasets:
                    key = f"{dataset_name}_{metric_name}"
                    
                    try:
                        # Access scores for this dataset and metric
                        score_data = all_scores[key]
                        dataset_size = score_data.get("dataset_size", 1)  # Get dataset size, default to 1
                        model_dict = score_data["result"][model_name]
                        
                        # Check if the specific metric key exists in this dataset's results
                        if metric_key in model_dict:
                            value = model_dict[metric_key]
                            if isinstance(value, (int, float)):
                                values.append(value)
                                dataset_sizes.append(dataset_size)
                    except KeyError as e:
                        logger.warning(f"[calculate_aggregates] Error accessing data for {model_name} in {key}: {str(e)}")
                
                # Calculate weighted average for this metric key
                if values:
                    if sum(dataset_sizes) > 0:
                        weighted_avg = sum(v * w for v, w in zip(values, dataset_sizes)) / sum(dataset_sizes)
                        model_scores[metric_key] = weighted_avg
                    else:
                        # Fallback to simple mean if weights are all zero
                        model_scores[metric_key] = statistics.mean(values)
            
            # Add scores for this model
            if model_scores:
                model_agg_scores[model_name] = model_scores
            else:
                logger.warning(f"[calculate_aggregates] No scores to aggregate for {model_name} in '{metric_name}'")
        
        # Add aggregate scores to the results
        if model_agg_scores:
            # Create a key with metric name and original runspec/dataset names
            display_names_str = ", ".join(display_names)
            aggregate_key = f"{metric_name} - {display_names_str}"
            aggregate_scores[aggregate_key] = model_agg_scores
            logger.info(f"[calculate_aggregates] Created aggregate '{aggregate_key}' with {len(processed_datasets)} datasets")
    
    # Add aggregate scores to all_scores
    if aggregate_scores:
        logger.info(f"[calculate_aggregates] Final aggregate scores: {json.dumps(aggregate_scores, indent=2)}")
        all_scores["aggregates"] = aggregate_scores

def _process_dataset_and_evaluate(dataset_name, dataset_info, metric_name, cfg, models, all_scores):
    """
    Process a dataset and run evaluation on it.
    
    Args:
        dataset_name: Name of the dataset to process
        dataset_info: Dictionary containing dataset information
        metric_name: Name of the metric to use
        cfg: Configuration dictionary
        models: List of model instances
        all_scores: Dictionary to store evaluation results
        
    Returns:
        bool: True if evaluation was performed, False if dataset was skipped
    """
    # Get needed settings directly from cfg
    accented_filter = cfg.get("accented", None)
    language_filter = cfg.get("language", None)
    num_samples = cfg.get("num_samples", None)
    user_prompt_add_ons = cfg.get("user_prompt_add_ons", [])
    system_prompts = cfg.get("system_prompts", [])
    length_filter = cfg.get("length_filter", None)
    judge_concurrency = cfg.get("judge_concurrency", 1)
    judge_model = cfg.get("judge_model", None)
    
    # Check if we need to filter out accented datasets
    if accented_filter is False and dataset_info.get("accented", False) is True:
        logger.info(f"[_process_dataset] Skipping dataset '{dataset_name}' because it is accented and accented filter is False")
        return False
        
    # Check if we need to filter by language
    if language_filter is not None:
        dataset_language = dataset_info.get("language", "").lower()
        if dataset_language and language_filter.lower() != dataset_language:
            logger.info(f"[_process_dataset] Skipping dataset '{dataset_name}' because its language '{dataset_language}' doesn't match filter '{language_filter}'")
            return False
    
    logger.info(f"[_process_dataset] Loading dataset '{dataset_name}' with metric '{metric_name}' ...")
    
    # Extract dataset parameters
    repo = dataset_info.get("hf_repo", None)
    split = None
    if not repo:
        repo = dataset_info.get("path", None)
    subset = dataset_info.get("subset", "")
    language = dataset_info.get("language", "en")
    preprocessor_name = dataset_info["preprocessor"]
    postprocessor_name = dataset_info["postprocessor"]

    if cfg.get("split", None) is not None:
        split = cfg.get("split")

    if dataset_info.get("split", None) is not None:
        split = dataset_info["split"]

    
    # Load dataset, metric, and postprocessor
    dataset, dataset_size = _load_dataset(repo, subset=subset, num_samples=num_samples, preprocessor_name=preprocessor_name, user_prompt_add_ons=user_prompt_add_ons, 
                                    system_prompts=system_prompts, length_filter=length_filter, metric=metric_name, split=split, dataset_info=dataset_info)
    metric = _load_metric(metric_name, language=language, judge_concurrency=judge_concurrency, judge_model=judge_model)
    
    # Dynamically import postprocessor class
    PostprocessorClass = get_class_from_module('postprocessors', postprocessor_name)
    if PostprocessorClass is None:
        logger.warning(f"Could not load postprocessor {postprocessor_name}, using default GeneralPostprocessor")
        # Try to load the default postprocessor
        PostprocessorClass = get_class_from_module('postprocessors', 'GeneralPostprocessor')
    postprocessor = PostprocessorClass()
    
    logger.info("[_process_dataset] Initializing Engine and running evaluation...")
    result = Engine(models, dataset, metric, postprocessor, dataset_name).run()
    key = f"{dataset_name}_{metric_name}"
    # Store both the result and dataset size together
    all_scores[key] = {"result": result, "dataset_size": dataset_size}
    
    return True


def main(cfg_path='config.yaml'):
    # Load config without validation first to get logging settings
    with open(cfg_path) as f:
        raw_cfg = yaml.safe_load(f)
    
    # Set up logging using the enhanced setup_logging function
    # This encapsulates all the logging configuration in one call
    setup_logging(log_config=raw_cfg.get("logging"))
    
    logger.info(f"[main] Loading config from {cfg_path}")
    
    # Validate the configuration file
    try:
        logger.info(f"[main] Validating config file: {cfg_path}")
        cfg = validate_config(cfg_path)
        logger.info(f"[main] Config file validation successful")
    except ValueError as e:
        logger.error(f"[main] Config validation error: {e}")
        raise
    
    # Load runspec files using the utility function
    runspec_files = find_runspec_files()

    # Load models
    logger.info(f"[main] Loading models...")
    models = _load_models(cfg.get("models", []))
    logger.info(f"[main] Loaded {len(models)} model(s).")

    if len(models) == 0:
        raise ValueError(f"No models found in {cfg_path}")

    # Get dataset-metric pairs from config.yaml
    dataset_metric_pairs = []
    for pair in cfg.get("dataset_metric", []):
        # Validate the pair format - should be a list with two elements
        if not isinstance(pair, list) or len(pair) != 2:
            raise ValueError(f"Invalid dataset_metric pair: {pair}. Must be a list with two elements [dataset, metric]")
        
        dataset_name, metric_name = pair
        dataset_metric_pairs.append((dataset_name, metric_name))

    logger.info(f"[main] Dataset-metric pairs from config: {dataset_metric_pairs}")

    # Store all scores in a flat dict with keys in format: 'dataset_name_metric_name'
    all_scores = {}

    # Process each dataset-metric pair
    for dname, metric_name in dataset_metric_pairs:
        logger.info(f"[main] Processing dataset '{dname}' with metric '{metric_name}' ...")

        # Step 1: Look for a matching runspec file
        found_runspec, selected_datasets, _ = _find_runspec_by_name(dname, runspec_files)
        
        # Step 2: If no matching runspec file by name, search within all runspec files for the specific dataset
        if not found_runspec:
            found_runspec, selected_datasets, _ = _find_dataset_in_runspecs(dname, runspec_files)
            
            if not found_runspec:
                logger.info(f"[main] Dataset not found, skipping: {dname}")
                continue
        
        # Process each selected dataset(if whole runspec could be multiple per dname/metric pair)
        for dataset_name, dataset_info in selected_datasets.items():
<<<<<<< HEAD
            # Check if we need to filter out accented datasets
            if accented_filter is False and dataset_info.get("accented", False) is True:
                logger.info(
                    f"[main] Skipping dataset '{dataset_name}' because it is accented and accented filter is False")
                continue

            # Check if we need to filter by language
            if language_filter is not None:
                dataset_language = dataset_info.get("language", "").lower()
                if dataset_language and language_filter.lower() != dataset_language:
                    logger.info(
                        f"[main] Skipping dataset '{dataset_name}' because its language '{dataset_language}' doesn't match filter '{language_filter}'")
                    continue

            logger.info(f"[main] Loading dataset '{dataset_name}' with metric '{metric_name}' ...")

            repo = dataset_info.get("hf_repo", None)
            split = None
            if not repo:
                repo = dataset_info.get("path", None)
            language = dataset_info.get("language", "en")
            postprocessor_name = dataset_info["postprocessor"]

            if cfg.get("split", None) is not None:
                split = cfg.get("split")

            if dataset_info.get("split", None) is not None:
                split = dataset_info["split"]

            dataset = _load_dataset(
                repo=repo,
                num_samples=num_samples,
                user_prompt_add_ons=user_prompt_add_ons,
                system_prompts=system_prompts,
                length_filter=length_filter,
                metric=metric_name,
                split=split,
                dataset_info=dataset_info
            )
            metric = _load_metric(metric_name, language=language, judge_concurrency=judge_concurrency,
                                  judge_model=judge_model)

            # Dynamically import postprocessor class
            PostprocessorClass = get_class_from_module('postprocessors', postprocessor_name)
            if PostprocessorClass is None:
                logger.warning(f"Could not load postprocessor {postprocessor_name}, using default GeneralPostprocessor")
                # Try to load the default postprocessor
                PostprocessorClass = get_class_from_module('postprocessors', 'GeneralPostprocessor')
            postprocessor = PostprocessorClass()

            logger.info("[main] Initializing Engine and running evaluation...")
            result = Engine(models, dataset, metric, postprocessor, dataset_name).run()
            key = f"{dataset_name}_{metric_name}"
            all_scores[key] = result

=======
            # Process this dataset and evaluate
            _process_dataset_and_evaluate(dataset_name, dataset_info, metric_name, cfg, models, all_scores)
    
>>>>>>> 218761cc
    logger.info("[main] Evaluation scores:")
    logger.info(json.dumps(all_scores, indent=2))
    
    # Process aggregate metrics if present in config
    aggregates = cfg.get("aggregate", [])
    if aggregates:
        logger.info("[main] Processing aggregate metrics...")
        _calculate_aggregates(aggregates, all_scores, models)
    
    return all_scores


if __name__ == "__main__":
    parser = argparse.ArgumentParser(description='Run audio evaluation benchmark')
    parser.add_argument('--config', '-c', default='config.yaml',
                        help='Path to configuration file (default: config.yaml)')
    args = parser.parse_args()

    # Pass the config path to main
    all_scores = main(cfg_path=args.config)
    logger.info("[main] Evaluation complete.")<|MERGE_RESOLUTION|>--- conflicted
+++ resolved
@@ -439,9 +439,8 @@
     aggregate_scores = {}
     models_list = [model.name() for model in models]
     
-    # Load all runspec files
-    runspecs_dir = Path("runspecs")
-    runspec_files = list(runspecs_dir.glob("*.json"))
+    # Load all runspec files using the utility function
+    runspec_files = find_runspec_files()
     
     for agg_item in aggregates:
         # Skip invalid aggregates
@@ -473,9 +472,11 @@
             display_names.append(dataset_spec)
             
             if found_runspec:
+                logger.info(f"[calculate_aggregates] Found runspec file for '{dataset_spec}'")
                 # Add each dataset from the runspec for calculation
                 processed_datasets.extend(runspec_data.keys())
             else:
+                logger.info(f"[calculate_aggregates] Found dataset file for '{dataset_spec}'")
                 # If not a runspec file, treat as a regular dataset name
                 processed_datasets.append(dataset_spec)
         
@@ -497,7 +498,6 @@
                 # Process each dataset
                 for dataset_name in processed_datasets:
                     key = f"{dataset_name}_{metric_name}"
-                    
                     try:
                         # Access scores for this dataset and metric
                         score_data = all_scores[key]
@@ -598,7 +598,7 @@
 
     
     # Load dataset, metric, and postprocessor
-    dataset, dataset_size = _load_dataset(repo, subset=subset, num_samples=num_samples, preprocessor_name=preprocessor_name, user_prompt_add_ons=user_prompt_add_ons, 
+    dataset, dataset_size = _load_dataset(repo, num_samples=num_samples, user_prompt_add_ons=user_prompt_add_ons, 
                                     system_prompts=system_prompts, length_filter=length_filter, metric=metric_name, split=split, dataset_info=dataset_info)
     metric = _load_metric(metric_name, language=language, judge_concurrency=judge_concurrency, judge_model=judge_model)
     
@@ -682,67 +682,9 @@
         
         # Process each selected dataset(if whole runspec could be multiple per dname/metric pair)
         for dataset_name, dataset_info in selected_datasets.items():
-<<<<<<< HEAD
-            # Check if we need to filter out accented datasets
-            if accented_filter is False and dataset_info.get("accented", False) is True:
-                logger.info(
-                    f"[main] Skipping dataset '{dataset_name}' because it is accented and accented filter is False")
-                continue
-
-            # Check if we need to filter by language
-            if language_filter is not None:
-                dataset_language = dataset_info.get("language", "").lower()
-                if dataset_language and language_filter.lower() != dataset_language:
-                    logger.info(
-                        f"[main] Skipping dataset '{dataset_name}' because its language '{dataset_language}' doesn't match filter '{language_filter}'")
-                    continue
-
-            logger.info(f"[main] Loading dataset '{dataset_name}' with metric '{metric_name}' ...")
-
-            repo = dataset_info.get("hf_repo", None)
-            split = None
-            if not repo:
-                repo = dataset_info.get("path", None)
-            language = dataset_info.get("language", "en")
-            postprocessor_name = dataset_info["postprocessor"]
-
-            if cfg.get("split", None) is not None:
-                split = cfg.get("split")
-
-            if dataset_info.get("split", None) is not None:
-                split = dataset_info["split"]
-
-            dataset = _load_dataset(
-                repo=repo,
-                num_samples=num_samples,
-                user_prompt_add_ons=user_prompt_add_ons,
-                system_prompts=system_prompts,
-                length_filter=length_filter,
-                metric=metric_name,
-                split=split,
-                dataset_info=dataset_info
-            )
-            metric = _load_metric(metric_name, language=language, judge_concurrency=judge_concurrency,
-                                  judge_model=judge_model)
-
-            # Dynamically import postprocessor class
-            PostprocessorClass = get_class_from_module('postprocessors', postprocessor_name)
-            if PostprocessorClass is None:
-                logger.warning(f"Could not load postprocessor {postprocessor_name}, using default GeneralPostprocessor")
-                # Try to load the default postprocessor
-                PostprocessorClass = get_class_from_module('postprocessors', 'GeneralPostprocessor')
-            postprocessor = PostprocessorClass()
-
-            logger.info("[main] Initializing Engine and running evaluation...")
-            result = Engine(models, dataset, metric, postprocessor, dataset_name).run()
-            key = f"{dataset_name}_{metric_name}"
-            all_scores[key] = result
-
-=======
             # Process this dataset and evaluate
             _process_dataset_and_evaluate(dataset_name, dataset_info, metric_name, cfg, models, all_scores)
     
->>>>>>> 218761cc
     logger.info("[main] Evaluation scores:")
     logger.info(json.dumps(all_scores, indent=2))
     
