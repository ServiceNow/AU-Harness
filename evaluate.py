<<<<<<< HEAD
import os
import yaml
import sys
from pathlib import Path
import logging
from utils.custom_logging import configure
from postprocessors.base import Postprocessor
=======
from utils.custom_logging import configure

configure()
import logging

logging.getLogger("httpx").setLevel(logging.WARNING)
logger = logging.getLogger(__name__)
>>>>>>> 7de688f3
from preprocessors.base import Preprocessor
import json
import asyncio
from datasets import load_dataset
from tqdm import tqdm
import importlib
import argparse
<<<<<<< HEAD
from models.model import Model
from metrics.metrics import Metrics
from utils.constants import metric_map
=======
import statistics
# Central logging setup
from models.model import Model
from metrics.metrics import Metrics
from postprocessors.base import Postprocessor
from utils.constants import metric_map, metric_output
from utils.util import validate_config, _find_runspec_by_name, _find_dataset_in_runspecs, find_runspec_files

>>>>>>> 7de688f3

# Create logger at module level
logger = logging.getLogger(__name__)
# Removed duplicate imports that were moved to the top

class Engine:
    """Evaluate one or many models over the same dataset concurrently."""
<<<<<<< HEAD
    def __init__(self, models: list[Model], dataset: list[dict], metric: Metrics, postprocessor, dataset_name: str, task_type: str = None, temperature_overrides: list[dict] = None):
        logger.info(f"[Engine.__init__] Initializing Engine with {len(models)} model(s), dataset size: {len(dataset)}, metric: {metric.name}")
=======

    def __init__(self, models: list[Model], dataset: list[dict], metric: Metrics, postprocessor, dataset_name: str):
        logger.info(
            f"[Engine.__init__] Initializing Engine with {len(models)} model(s), dataset size: {len(dataset)}, metric: {metric.name}")
>>>>>>> 7de688f3
        self.models = models
        self.dataset = dataset
        self.metric = metric
        self.postprocessor = postprocessor
        # Keep track of dataset name so we can create per-dataset log files
        self.dataset_name = dataset_name
        # Store task_type for temperature setting
        self.task_type = task_type
        # Store temperature overrides
        self.temperature_overrides = temperature_overrides or []

<<<<<<< HEAD
    # Infer single model over dataset asynchronously
    async def _infer_single_model(self, model: Model) -> list:
        logger.info(f"[Engine._infer_single_model] Running model: {model.name()} on dataset of size {len(self.dataset)}")
        # Set temperature based on the task_type if provided
        task_type = self.task_type
        
        # Check for temperature override for this specific model and task combination
        override_temp = _get_temperature_override(model.name(), task_type, self.temperature_overrides)
        
        if override_temp is not None:
            # Use the override temperature directly
            logger.info(f"[Engine._infer_single_model] Using override temperature {override_temp} for model {model.name()} and task {task_type}")
            model.temperature = override_temp
            model.req_resp_hndlr.temperature = override_temp
        else:
            # Use the standard task-based temperature setting
            model.set_temp(task_type)
        
=======
        # Group models by their model attribute for sharding
        self.model_groups = {}
        for model in models:
            model_type = model.model  # The model attribute we're sharding on
            if model_type not in self.model_groups:
                self.model_groups[model_type] = []
            self.model_groups[model_type].append(model)

        # Log model grouping information
        for model_type, group_models in self.model_groups.items():
            if len(group_models) > 1:
                logger.info(
                    f"[Engine.__init__] Model type '{model_type}' has {len(group_models)} instances - will shard dataset")

    # ---------------- internal helpers ----------------x
    # infer by batch size, calling generate text with retry for each sample
    async def _infer_single_model(self, model: Model, samples=None) -> list[str]:
        samples = samples if samples is not None else self.dataset  # Use provided samples or full dataset
        logger.info(f"[Engine._infer_single_model] Running model: {model.name()} on dataset of size {len(samples)}")
>>>>>>> 7de688f3
        sem = asyncio.Semaphore(model.batch_size)  # Use per-model batch size

        async def _call(idx: int, sample: dict):
            async with sem:
<<<<<<< HEAD
                resp = await model._generate_text_with_retry(sample, {"chunk_size": model.chunk_size, "metric": self.metric.name})
                return idx, resp
        # Create tasks paired with their original index
        tasks = [_call(i, ex) for i, ex in enumerate(self.dataset)]
        results = [None] * len(tasks)
=======
                resp = await model._generate_text_with_retry(sample, {"chunk_size": model.chunk_size,
                                                                      "metric": self.metric.name})
                if 'tools' in sample.keys():
                    return idx, resp
                return idx, (resp.llm_response if resp else "")

        # Create tasks paired with their original index
        tasks = [_call(i, ex) for i, ex in enumerate(samples)]
        results: list[str | None] = [None] * len(tasks)
>>>>>>> 7de688f3
        for coro in tqdm(asyncio.as_completed(tasks), total=len(tasks), desc=f"Inference ({model.name()})"):
            idx, resp = await coro
            results[idx] = resp
        logger.info(f"[Engine._infer_single_model] Model {model.name()} finished inference.")
        return results

    # Infer all models concurrently
    async def _infer_all(self):
        logger.info(f"[Engine._infer_all] Starting inference for all models: {[m.name() for m in self.models]}")
        results = {}

        # Process each unique model type (for sharding)
        for model_type, models in self.model_groups.items():
            if len(models) > 1:  # Multiple instances of the same model type - need sharding
                logger.info(
                    f"[Engine._infer_all] Sharding dataset for {len(models)} instances of model type '{model_type}'")
                # Divide dataset among model instances
                shard_size = len(self.dataset) // len(models)
                tasks = {}

                # Track the mapping of original indices to shard indices for recombination
                index_mappings = {}

                # Distribute samples and create tasks
                for i, model in enumerate(models):
                    start_idx = i * shard_size
                    # Last model gets any remaining samples
                    end_idx = (i + 1) * shard_size if i < len(models) - 1 else len(self.dataset)
                    shard = self.dataset[start_idx:end_idx]

                    # Keep track of original indices
                    index_mappings[model.name()] = list(range(start_idx, end_idx))

                    tasks[model.name()] = asyncio.create_task(self._infer_single_model(model, shard))
                    logger.info(
                        f"[Engine._infer_all] Model {model.name()} assigned {len(shard)} samples (indices {start_idx}-{end_idx - 1})")

                # Wait for all sharded tasks to complete
                shard_results = {name: await t for name, t in tasks.items()}

                # Combine results under model_type as the key
                combined_results = [None] * len(self.dataset)

                # Use index mappings to put results back in correct order
                for model_name, model_results in shard_results.items():
                    original_indices = index_mappings[model_name]
                    for shard_idx, orig_idx in enumerate(original_indices):
                        if shard_idx < len(model_results):
                            combined_results[orig_idx] = model_results[shard_idx]

                # Use the model_type as the key for combined results
                results[model_type] = combined_results
                logger.info(f"[Engine._infer_all] Combined results for {len(models)} instances of '{model_type}'")
            else:
                # Single instance, normal processing
                model = models[0]
                model_name = model.name()
                results[model_name] = await self._infer_single_model(model)

        logger.info(f"[Engine._infer_all] All models finished inference.")
        return results

    def run(self):
        logger.info("[Engine.run] Starting evaluation run.")
        model_responses_by_model = asyncio.run(self._infer_all())
        logger.info(f"[Engine.run] Predictions complete. Calculating scores...")
        scores = {}
<<<<<<< HEAD
        
        # Extract text predictions from ModelResponse objects
        predictions = {}
        for model_name, responses in model_responses_by_model.items():
            # Extract text responses for the postprocessor
            predictions[model_name] = [(resp.llm_response if resp else "") for resp in responses]
        
=======

>>>>>>> 7de688f3
        # Pass the metric name to the postprocessor
        process_result = self.postprocessor.process(dataset=self.dataset, predictions=predictions,
                                                    metric=self.metric.name)

        # Extract values from the dictionary returned by the postprocessor
        model_targets = process_result["model_targets"]
        predictions = process_result["processed_predictions"]
        instructions = process_result.get("instructions", None)
        ids = process_result.get("ids", [])
        lengths = process_result.get("lengths", [])

        for model_name, outs in predictions.items():
            # Reset the metric's record_level_scores before each model evaluation
            self.metric.reset()
            
            # Let the metric handle per-record logging internally
            # Pass the full ModelResponse objects to the metric
            model_responses = model_responses_by_model.get(model_name, [])
            if ids and lengths:
<<<<<<< HEAD
                model_score = self.metric(outs, model_targets, ids, lengths, instructions=instructions, 
                                         dataset_name=self.dataset_name, model_name=model_name, 
                                         model_responses=model_responses)
            else:
                model_score = self.metric(outs, model_targets, instructions=instructions, 
                                         dataset_name=self.dataset_name, model_name=model_name, 
                                         model_responses=model_responses)
=======
                model_score = self.metric(outs, model_targets, ids, lengths, instructions=instructions,
                                          dataset_name=self.dataset_name, model_name=model_name)
            else:
                model_score = self.metric(outs, model_targets, instructions=instructions,
                                          dataset_name=self.dataset_name, model_name=model_name)
>>>>>>> 7de688f3
            scores[model_name] = model_score
        logger.info(f"[Engine.run] Evaluation complete. Returning scores.")
        logger.info(f"[Engine.run] Scores: {scores}")
        # Return scores directly without nesting under metric name
        return scores


def get_class_from_module(module_prefix, module_name) -> Preprocessor | Postprocessor:
    try:
        # Convert class name (CamelCase) to filename (snake)
        # Get pre or post processor
        module_filename = ''.join(['_' + c.lower() if c.isupper() else c for c in module_name]).lstrip('_')
        module = importlib.import_module(f"{module_prefix}.{module_filename}")
        return getattr(module, module_name)
    except Exception as e:
        logger.warning(f"Could not import {module_name} from {module_prefix}: {e}")
        return None


def _load_callhome_dataset(repo, preprocessor_name, num_samples, properties):
    """Load and process a CallHome dataset using the specified preprocessor."""
    repo = Path(repo).resolve()
    logger.info(f"[_load_callhome_dataset] Loading CallHome local dataset from {repo}")
    # Dynamically load the preprocessor
    PreprocessorClass = get_class_from_module('preprocessors', preprocessor_name)
    if PreprocessorClass is None:
        error_msg = f"Could not load preprocessor {preprocessor_name}"
        logger.error(error_msg)
        raise ValueError(error_msg)
    dataset = PreprocessorClass().process(repo, num_samples=num_samples, properties=properties)
    dataset_size = len(dataset) if dataset else 0
    return dataset, dataset_size


def _load_dataset(repo=None, subset=None, num_samples=None, preprocessor_name="GeneralPreprocessor",
                  user_prompt_add_ons: list[str] = [], system_prompts: list[str] = [], length_filter=None, metric=None,
                  split=None, dataset_info=None, modality=None):
    """Load and preprocess a dataset from a local or remote path."""
    logger.info(f"[_load_dataset] Loading dataset {repo} with preprocessor {preprocessor_name}")

    # Set up properties that will be passed to any preprocessor
    properties = {"metric": metric}
    if user_prompt_add_ons:
        properties["user_prompt_add_ons"] = user_prompt_add_ons
    if system_prompts:
        properties["system_prompts"] = system_prompts
    if length_filter:
        logger.info(f"[_load_dataset] Applying length filter: {length_filter}")
        properties["length_filter"] = tuple(length_filter)  # Convert list to tuple
    if dataset_info:
        properties["dataset_info"] = dataset_info
    if modality:
        properties["modality"] = modality

    # Special handling for local CallHome dataset
    if preprocessor_name.startswith("Callhome"):
        return _load_callhome_dataset(repo, preprocessor_name, num_samples, properties)

    # For HuggingFace datasets
    if repo and (repo.startswith("/") or repo.startswith(".//")):
        repo = Path(repo).resolve()
        logger.info(f"[_load_dataset] Loading local dataset from {repo}")

    logger.info(f"[_load_dataset] Loading HuggingFace dataset repo: {repo}")
    # Determine the preferred split to load directly (more efficient)
    if split is not None:
        logger.info(f"[_load_dataset] Using user-specified split: {split}")
        if isinstance(split, str):
            preferred_splits = [split]
        else:
            preferred_splits = list(split)
    else:
        preferred_splits = ["test", "data", "train"]

    # Try to load a specific split directly
    dset = None
    # Try the preferred splits in order
    token = os.getenv("HF_TOKEN")
    logger.info(f"[_load_dataset] Using token: {token}")
    for split_name in preferred_splits:
        try:
            args = {"path": repo, "split": split_name, "trust_remote_code": True}
            if subset:
                args["name"] = subset
                logger.info(f"[_load_dataset] Attempting to load subset: {subset}, split: {split_name}")
            else:
                logger.info(f"[_load_dataset] Attempting to load split: {split_name}")
            if token:
                args["token"] = token
            dset = load_dataset(**args)
            logger.info(f"[_load_dataset] Successfully loaded split: {split_name}")
            break
        except Exception as e:
            logger.info(f"[_load_dataset] Split {split_name} not available: {e}")

    # Raise an error if no valid split was found
    if dset is None:
        logger.info(f"[_load_dataset] Attempting to load no split")
        try:
            args = {"path": repo, "trust_remote_code": True}
            if subset:
                args["name"] = subset
                logger.info(f"[_load_dataset] Attempting to load subset: {subset}")
            else:
                logger.info(f"[_load_dataset] Attempting to load dataset without subset")
            if token:
                args["token"] = token
            dset = load_dataset(**args)
            logger.info(f"[_load_dataset] Successfully loaded dataset without specific split")
        except Exception as e:
            logger.info(f"[_load_dataset] Failed to load dataset: {str(e)}")
            error_msg = f"[_load_dataset] No valid dataset found in {repo}"
            logger.error(error_msg)
            raise ValueError(e)

    logger.info(f"[_load_dataset] Dataset loaded  |  Size before trunc: {len(dset)}")

    if num_samples is not None:
        logger.info(f"[_load_dataset] Truncating dataset to first {num_samples} samples.")
        dset = dset[:num_samples]
    else:
        dset = dset[:len(dset)]
    logger.info(f"[_load_dataset] Preprocessing dataset using {preprocessor_name}...")
    PreprocessorClass = get_class_from_module('preprocessors', preprocessor_name)
    if PreprocessorClass is None:
        error_msg = f"Could not load preprocessor {preprocessor_name}"
        logger.error(error_msg)
        raise ValueError(error_msg)
    processed = PreprocessorClass().process(dset, num_samples, properties)
    dataset_size = len(processed)
    logger.info(f"[_load_dataset] Dataset loaded and processed. Size: {dataset_size}")
    
    # Return both the processed dataset and its size
    return processed, dataset_size


def _get_temperature_override(model_name: str, task_type: str, temperature_overrides: list[dict]) -> float | None:
    """Check if there's a temperature override for this model and task combination.
    
    Args:
        model_name: The name of the model
        task_type: The type of task being performed
        temperature_overrides: List of override dictionaries from config.yaml
        
    Returns:
        The override temperature if found, None otherwise
    """
    if not temperature_overrides:
        return None
        
    for override in temperature_overrides:
        # Get the temperature value if present
        temp = override.get("temperature")
        if temp is None:
            continue
            
        # Check if this override applies to our model/task
        override_model = override.get("model")
        override_task = override.get("task")
        
        # Case 1: Model+Task specific override
        if override_model == model_name and override_task == task_type:
            return float(temp)
            
        # Case 2: Model-only override
        if override_model == model_name and not override_task:
            return float(temp)
            
        # Case 3: Task-only override
        if not override_model and override_task == task_type:
            return float(temp)
    
    return None

def _load_models(cfg_list: list[dict]) -> list[Model]:
    logger.info(f"[_load_models] Instantiating models from config: {cfg_list}")
    models = []
    for cfg in cfg_list:
        model_name = cfg["info"].get("name")
        logger.info(f"[_load_models] Instantiating model for {model_name}")
        model_obj = Model(cfg["info"], 0.7)
        models.append(model_obj)
    if not models:
        logger.info("[_load_models] ERROR: No valid models found in configuration.")
        raise ValueError("No valid models found in configuration.")
    for model in models:
        logger.info(f"Loaded {model.name()}")
    logger.info(f"[_load_models] Successfully instantiated {len(models)} model(s).")
    return models


def _load_metric(name: str, language: str = "en", judge_concurrency: int | None = None, judge_model: str | None = None):
    logger.info(
        f"[_load_metric] Loading metric: {name} (judge_concurrency={judge_concurrency}, judge_model={judge_model})")

    if name not in metric_map:
        raise ValueError(f"Unknown metric: {name}. Available metrics: {list(metric_map.keys())}")

    module_name, class_name = metric_map[name]

    try:
        # Dynamically import the module and class
        module = __import__(module_name, fromlist=[class_name])
        MetricClass = getattr(module, class_name)

        # Handle metric-specific initialization parameters
        if "wer" in name.lower():
            metric = MetricClass(language=language)
        elif "judge" in name.lower():
            metric = MetricClass(max_concurrency=judge_concurrency, model=judge_model)
        else:
            # Default initialization for other metrics
            metric = MetricClass()

        logger.info(f"[_load_metric] Metric loaded: {metric.name}")
        return metric
    except (ImportError, AttributeError) as e:
        logger.error(f"[_load_metric] Failed to load metric {name}: {e}")
        raise ValueError(f"Failed to load metric {name}: {e}")



<<<<<<< HEAD
#TO-DO: need to implement command line override, add common configs, group by task type
#main that runs
def setup_logging(log_file):
    """Set up logging with the specified log file"""
    # Configure logging using the custom_logging module
    configure(log_file)
    
    # Set httpx logger to WARNING level to reduce noise
    logging.getLogger("httpx").setLevel(logging.WARNING)
    
    logger.info("Logging setup complete")


def main(cfg_path='config.yaml'):
    # Load config file first
    config_path = Path(cfg_path)
    if not config_path.exists():
        print(f"Error: {config_path} not found")
        sys.exit(1)

    with open(config_path, 'r') as f:
        cfg = yaml.safe_load(f)
        
    # Get logging configuration from config.yaml or use defaults
    log_config = cfg.get('logging', {})
    log_file = log_config.get('log_file', 'default.log')
    
    # Set up logging with the configuration from config.yaml
    setup_logging(log_file)
    
    logger.info(f"[main] Loading config from {cfg_path}")
=======
def _calculate_aggregates(aggregates, all_scores, models):
    """
    Process aggregate metrics by calculating means across multiple datasets for a specific metric.
>>>>>>> 7de688f3
    
    Args:
        aggregates: List of aggregate configurations from the config file in format [metric_name, [dataset1, dataset2, ...]]
        all_scores: Dictionary of scores keyed by dataset_metric pairs
        models: List of model instances used for evaluation
    """
    logger.info("[calculate_aggregates] Processing aggregate metrics...")
    aggregate_scores = {}
    models_list = [model.name() for model in models]
    
    # Load all runspec files
    runspecs_dir = Path("runspecs")
    runspec_files = list(runspecs_dir.glob("*.json"))
    
    for agg_item in aggregates:
        # Skip invalid aggregates
        if not isinstance(agg_item, (list, tuple)) or len(agg_item) != 2:
            logger.warning(f"[calculate_aggregates] Invalid aggregate format: {agg_item}")
            continue
            
        metric_name, dataset_specs = agg_item
        if not isinstance(dataset_specs, list) or not dataset_specs:
            logger.warning(f"[calculate_aggregates] Invalid dataset specs list in aggregate for metric '{metric_name}'")
            continue
        
        # Step 1: Look up metric keys from constants.py
        if metric_name not in metric_output:
            logger.warning(f"[calculate_aggregates] Metric '{metric_name}' not found in metric_output dict")
            continue
        
        metric_keys = metric_output[metric_name]
        
        # Step 2: Process each dataset/runspec entry
        processed_datasets = []  # For actual calculations
        display_names = []  # For display purposes (runspecs or dataset names)
        
        for dataset_spec in dataset_specs:
            # Check if this is a runspec file name rather than a dataset name
            found_runspec, runspec_data, _ = _find_runspec_by_name(dataset_spec, runspec_files)
            
            # Always add the dataset/runspec name for display
            display_names.append(dataset_spec)
            
            if found_runspec:
                # Add each dataset from the runspec for calculation
                processed_datasets.extend(runspec_data.keys())
            else:
                # If not a runspec file, treat as a regular dataset name
                processed_datasets.append(dataset_spec)
        
        if not processed_datasets:
            logger.warning(f"[calculate_aggregates] No valid datasets found for metric '{metric_name}'")
            continue
        
        # Step 3: Calculate aggregates for each model using the metric keys
        model_agg_scores = {}
        
        for model_name in models_list:
            model_scores = {}
            
            # For each metric key, collect values across all datasets
            for metric_key in metric_keys:
                values = []
                dataset_sizes = []
                
                # Process each dataset
                for dataset_name in processed_datasets:
                    key = f"{dataset_name}_{metric_name}"
                    
                    try:
                        # Access scores for this dataset and metric
                        score_data = all_scores[key]
                        dataset_size = score_data.get("dataset_size", 1)  # Get dataset size, default to 1
                        model_dict = score_data["result"][model_name]
                        
                        # Check if the specific metric key exists in this dataset's results
                        if metric_key in model_dict:
                            value = model_dict[metric_key]
                            if isinstance(value, (int, float)):
                                values.append(value)
                                dataset_sizes.append(dataset_size)
                    except KeyError as e:
                        logger.warning(f"[calculate_aggregates] Error accessing data for {model_name} in {key}: {str(e)}")
                
                # Calculate weighted average for this metric key
                if values:
                    if sum(dataset_sizes) > 0:
                        weighted_avg = sum(v * w for v, w in zip(values, dataset_sizes)) / sum(dataset_sizes)
                        model_scores[metric_key] = weighted_avg
                    else:
                        # Fallback to simple mean if weights are all zero
                        model_scores[metric_key] = statistics.mean(values)
            
            # Add scores for this model
            if model_scores:
                model_agg_scores[model_name] = model_scores
            else:
                logger.warning(f"[calculate_aggregates] No scores to aggregate for {model_name} in '{metric_name}'")
        
        # Add aggregate scores to the results
        if model_agg_scores:
            # Create a key with metric name and original runspec/dataset names
            display_names_str = ", ".join(display_names)
            aggregate_key = f"{metric_name} - {display_names_str}"
            aggregate_scores[aggregate_key] = model_agg_scores
            logger.info(f"[calculate_aggregates] Created aggregate '{aggregate_key}' with {len(processed_datasets)} datasets")
    
    # Add aggregate scores to all_scores
    if aggregate_scores:
        logger.info(f"[calculate_aggregates] Final aggregate scores: {json.dumps(aggregate_scores, indent=2)}")
        all_scores["aggregates"] = aggregate_scores

def _process_dataset_and_evaluate(dataset_name, dataset_info, metric_name, cfg, models, all_scores):
    """
    Process a dataset and run evaluation on it.
    
    Args:
        dataset_name: Name of the dataset to process
        dataset_info: Dictionary containing dataset information
        metric_name: Name of the metric to use
        cfg: Configuration dictionary
        models: List of model instances
        all_scores: Dictionary to store evaluation results
        
    Returns:
        bool: True if evaluation was performed, False if dataset was skipped
    """
    # Get needed settings directly from cfg
    accented_filter = cfg.get("accented", None)
    language_filter = cfg.get("language", None)
    num_samples = cfg.get("num_samples", None)
    user_prompt_add_ons = cfg.get("user_prompt_add_ons", [])
    system_prompts = cfg.get("system_prompts", [])
    length_filter = cfg.get("length_filter", None)
    judge_concurrency = cfg.get("judge_concurrency", 1)
    judge_model = cfg.get("judge_model", None)
    
    # Check if we need to filter out accented datasets
    if accented_filter is False and dataset_info.get("accented", False) is True:
        logger.info(f"[_process_dataset] Skipping dataset '{dataset_name}' because it is accented and accented filter is False")
        return False
        
    # Check if we need to filter by language
    if language_filter is not None:
        dataset_language = dataset_info.get("language", "").lower()
        if dataset_language and language_filter.lower() != dataset_language:
            logger.info(f"[_process_dataset] Skipping dataset '{dataset_name}' because its language '{dataset_language}' doesn't match filter '{language_filter}'")
            return False
    
    logger.info(f"[_process_dataset] Loading dataset '{dataset_name}' with metric '{metric_name}' ...")
    
    # Extract dataset parameters
    repo = dataset_info.get("hf_repo", None)
    split = None
    if not repo:
        repo = dataset_info.get("path", None)
    subset = dataset_info.get("subset", "")
    language = dataset_info.get("language", "en")
    preprocessor_name = dataset_info["preprocessor"]
    postprocessor_name = dataset_info["postprocessor"]

    if cfg.get("split", None) is not None:
        split = cfg.get("split")

    if dataset_info.get("split", None) is not None:
        split = dataset_info["split"]

    
    # Load dataset, metric, and postprocessor
    dataset, dataset_size = _load_dataset(repo, subset=subset, num_samples=num_samples, preprocessor_name=preprocessor_name, user_prompt_add_ons=user_prompt_add_ons, 
                                    system_prompts=system_prompts, length_filter=length_filter, metric=metric_name, split=split, dataset_info=dataset_info)
    metric = _load_metric(metric_name, language=language, judge_concurrency=judge_concurrency, judge_model=judge_model)
    
    # Dynamically import postprocessor class
    PostprocessorClass = get_class_from_module('postprocessors', postprocessor_name)
    if PostprocessorClass is None:
        logger.warning(f"Could not load postprocessor {postprocessor_name}, using default GeneralPostprocessor")
        # Try to load the default postprocessor
        PostprocessorClass = get_class_from_module('postprocessors', 'GeneralPostprocessor')
    postprocessor = PostprocessorClass()
    
    logger.info("[_process_dataset] Initializing Engine and running evaluation...")
    result = Engine(models, dataset, metric, postprocessor, dataset_name).run()
    key = f"{dataset_name}_{metric_name}"
    # Store both the result and dataset size together
    all_scores[key] = {"result": result, "dataset_size": dataset_size}
    
    return True


# TO-DO: need to implement command line override, add common configs, group by task type
# main that runs
def main(cfg_path='config.yaml'):
    logger.info(f"[main] Loading config from {cfg_path}")
    
    # Validate the configuration file
    try:
        logger.info(f"[main] Validating config file: {cfg_path}")
        cfg = validate_config(cfg_path)
        logger.info(f"[main] Config file validation successful")
    except ValueError as e:
        logger.error(f"[main] Config validation error: {e}")
        raise
    
    # Load runspec files using the utility function
    runspec_files = find_runspec_files()

    # Load models
    logger.info(f"[main] Loading models...")
    models = _load_models(cfg.get("models", []))
    logger.info(f"[main] Loaded {len(models)} model(s).")

    if len(models) == 0:
        raise ValueError(f"No models found in {cfg_path}")

    # Get dataset-metric pairs from config.yaml
    dataset_metric_pairs = []
    for pair in cfg.get("dataset_metric", []):
        # Validate the pair format - should be a list with two elements
        if not isinstance(pair, list) or len(pair) != 2:
            raise ValueError(f"Invalid dataset_metric pair: {pair}. Must be a list with two elements [dataset, metric]")
        
        dataset_name, metric_name = pair
        dataset_metric_pairs.append((dataset_name, metric_name))

    logger.info(f"[main] Dataset-metric pairs from config: {dataset_metric_pairs}")

    # Store all scores in a flat dict with keys in format: 'dataset_name_metric_name'
    all_scores = {}

    # Process each dataset-metric pair
    for dname, metric_name in dataset_metric_pairs:
        logger.info(f"[main] Processing dataset '{dname}' with metric '{metric_name}' ...")

        # Step 1: Look for a matching runspec file
<<<<<<< HEAD
        found_runspec = False
        selected_datasets = {}
        current_runspec_name = None  # Track the current runspec name
        
        # Try to match the dataset name with one of the runspec files
        for runspec_file in runspec_files:
            runspec_name = runspec_file.stem
            
            # First, check if dataset name exactly matches the runspec file name
            if dname == runspec_name:
                logger.info(f"[main] Found matching runspec file: {runspec_file}")
                found_runspec = True
                
                # Load the runspec file
                with open(runspec_file, 'r') as f:
                    runspec_db = json.load(f)
                
                # Use all datasets in this runspec
                selected_datasets = runspec_db
                current_runspec_name = runspec_name  # Store the runspec name
                logger.info(f"[main] Using all {len(runspec_db)} datasets from {runspec_file}")
                break
        
        # Step 2: If no matching runspec file by name, search within all runspec files for the specific dataset
        if not found_runspec:
            logger.info(f"[main] No matching runspec file for '{dname}'. Searching within individual runspec files...")
            
            # Search through all runspec files to find the dataset
            for runspec_file in runspec_files:
                with open(runspec_file, 'r') as f:
                    runspec_db = json.load(f)
                
                if dname in runspec_db:
                    logger.info(f"[main] Found dataset '{dname}' in {runspec_file}")
                    # Use only this specific dataset
                    selected_datasets = {dname: runspec_db[dname]}
                    current_runspec_name = runspec_file.stem  # Store the runspec name
                    found_runspec = True
                    break
=======
        found_runspec, selected_datasets, _ = _find_runspec_by_name(dname, runspec_files)
        
        # Step 2: If no matching runspec file by name, search within all runspec files for the specific dataset
        if not found_runspec:
            found_runspec, selected_datasets, _ = _find_dataset_in_runspecs(dname, runspec_files)
>>>>>>> 7de688f3
            
            if not found_runspec:
                logger.info(f"[main] Dataset not found, skipping: {dname}")
                continue
        
        # Process each selected dataset(if whole runspec could be multiple per dname/metric pair)
        for dataset_name, dataset_info in selected_datasets.items():
<<<<<<< HEAD
            # Check if we need to filter out accented datasets
            if accented_filter is False and dataset_info.get("accented", False) is True:
                logger.info(f"[main] Skipping dataset '{dataset_name}' because it is accented and accented filter is False")
                continue
                
            # Check if we need to filter by language
            if language_filter is not None:
                dataset_language = dataset_info.get("language", "").lower()
                if dataset_language and language_filter.lower() != dataset_language:
                    logger.info(f"[main] Skipping dataset '{dataset_name}' because its language '{dataset_language}' doesn't match filter '{language_filter}'")
                    continue
            
            logger.info(f"[main] Loading dataset '{dataset_name}' with metric '{metric_name}' ...")
            
            repo = dataset_info.get("hf_repo", None)
            if not repo:
                repo = dataset_info.get("path", None)
            subset = dataset_info.get("subset", "")
            language = dataset_info.get("language", "en")
            preprocessor_name = dataset_info["preprocessor"]
            postprocessor_name = dataset_info["postprocessor"]
            
            dataset = _load_dataset(repo, subset=subset, num_samples=num_samples, preprocessor_name=preprocessor_name, 
                                  user_prompt_add_ons=user_prompt_add_ons, system_prompts=system_prompts, length_filter=length_filter, metric=metric_name, split=cfg.get("split"))
            metric = _load_metric(metric_name, language=language, judge_concurrency=judge_concurrency, judge_model=judge_model)
            
            # Dynamically import postprocessor class
            PostprocessorClass = get_class_from_module('postprocessors', postprocessor_name)
            if PostprocessorClass is None:
                logger.warning(f"Could not load postprocessor {postprocessor_name}, using default GeneralPostprocessor")
                # Try to load the default postprocessor
                PostprocessorClass = get_class_from_module('postprocessors', 'GeneralPostprocessor')
            postprocessor = PostprocessorClass()
            
            logger.info("[main] Initializing Engine and running evaluation...")
            # Get temperature overrides from config if available
            temperature_overrides = cfg.get("temperature_overrides", [])
                
            # Initialize and run the engine with task type and temperature overrides
            result = Engine(
                models, 
                dataset, 
                metric, 
                postprocessor, 
                dataset_name, 
                task_type=current_runspec_name,
                temperature_overrides=temperature_overrides
            ).run()
            key = f"{dataset_name}_{metric_name}"
            all_scores[key] = result
=======
            # Process this dataset and evaluate
            _process_dataset_and_evaluate(dataset_name, dataset_info, metric_name, cfg, models, all_scores)
>>>>>>> 7de688f3
    
    logger.info("[main] Evaluation scores:")
    logger.info(json.dumps(all_scores, indent=2))
    
    # Process aggregate metrics if present in config
    aggregates = cfg.get("aggregate", [])
    if aggregates:
        logger.info("[main] Processing aggregate metrics...")
        _calculate_aggregates(aggregates, all_scores, models)
    
    return all_scores


if __name__ == "__main__":
    parser = argparse.ArgumentParser(description='Run audio evaluation benchmark')
    parser.add_argument('--config', '-c', default='config.yaml',
                        help='Path to configuration file (default: config.yaml)')
    args = parser.parse_args()

    # Pass the config path to main
    all_scores = main(cfg_path=args.config)
    logger.info("[main] Evaluation complete.")<|MERGE_RESOLUTION|>--- conflicted
+++ resolved
@@ -1,4 +1,3 @@
-<<<<<<< HEAD
 import os
 import yaml
 import sys
@@ -6,15 +5,6 @@
 import logging
 from utils.custom_logging import configure
 from postprocessors.base import Postprocessor
-=======
-from utils.custom_logging import configure
-
-configure()
-import logging
-
-logging.getLogger("httpx").setLevel(logging.WARNING)
-logger = logging.getLogger(__name__)
->>>>>>> 7de688f3
 from preprocessors.base import Preprocessor
 import json
 import asyncio
@@ -22,11 +12,6 @@
 from tqdm import tqdm
 import importlib
 import argparse
-<<<<<<< HEAD
-from models.model import Model
-from metrics.metrics import Metrics
-from utils.constants import metric_map
-=======
 import statistics
 # Central logging setup
 from models.model import Model
@@ -35,7 +20,6 @@
 from utils.constants import metric_map, metric_output
 from utils.util import validate_config, _find_runspec_by_name, _find_dataset_in_runspecs, find_runspec_files
 
->>>>>>> 7de688f3
 
 # Create logger at module level
 logger = logging.getLogger(__name__)
@@ -43,15 +27,8 @@
 
 class Engine:
     """Evaluate one or many models over the same dataset concurrently."""
-<<<<<<< HEAD
     def __init__(self, models: list[Model], dataset: list[dict], metric: Metrics, postprocessor, dataset_name: str, task_type: str = None, temperature_overrides: list[dict] = None):
         logger.info(f"[Engine.__init__] Initializing Engine with {len(models)} model(s), dataset size: {len(dataset)}, metric: {metric.name}")
-=======
-
-    def __init__(self, models: list[Model], dataset: list[dict], metric: Metrics, postprocessor, dataset_name: str):
-        logger.info(
-            f"[Engine.__init__] Initializing Engine with {len(models)} model(s), dataset size: {len(dataset)}, metric: {metric.name}")
->>>>>>> 7de688f3
         self.models = models
         self.dataset = dataset
         self.metric = metric
@@ -62,11 +39,21 @@
         self.task_type = task_type
         # Store temperature overrides
         self.temperature_overrides = temperature_overrides or []
-
-<<<<<<< HEAD
-    # Infer single model over dataset asynchronously
-    async def _infer_single_model(self, model: Model) -> list:
-        logger.info(f"[Engine._infer_single_model] Running model: {model.name()} on dataset of size {len(self.dataset)}")
+        
+        # Group models by their model attribute for sharding
+        self.model_groups = {}
+        for model in models:
+            model_type = model.model  # The model attribute we're sharding on
+            if model_type not in self.model_groups:
+                self.model_groups[model_type] = []
+            self.model_groups[model_type].append(model)
+
+    # ---------------- internal helpers ----------------x
+    # infer by batch size, calling generate text with retry for each sample
+    async def _infer_single_model(self, model: Model, samples=None) -> list:
+        samples = samples if samples is not None else self.dataset  # Use provided samples or full dataset
+        logger.info(f"[Engine._infer_single_model] Running model: {model.name()} on dataset of size {len(samples)}")
+        
         # Set temperature based on the task_type if provided
         task_type = self.task_type
         
@@ -81,49 +68,17 @@
         else:
             # Use the standard task-based temperature setting
             model.set_temp(task_type)
-        
-=======
-        # Group models by their model attribute for sharding
-        self.model_groups = {}
-        for model in models:
-            model_type = model.model  # The model attribute we're sharding on
-            if model_type not in self.model_groups:
-                self.model_groups[model_type] = []
-            self.model_groups[model_type].append(model)
-
-        # Log model grouping information
-        for model_type, group_models in self.model_groups.items():
-            if len(group_models) > 1:
-                logger.info(
-                    f"[Engine.__init__] Model type '{model_type}' has {len(group_models)} instances - will shard dataset")
-
-    # ---------------- internal helpers ----------------x
-    # infer by batch size, calling generate text with retry for each sample
-    async def _infer_single_model(self, model: Model, samples=None) -> list[str]:
-        samples = samples if samples is not None else self.dataset  # Use provided samples or full dataset
-        logger.info(f"[Engine._infer_single_model] Running model: {model.name()} on dataset of size {len(samples)}")
->>>>>>> 7de688f3
         sem = asyncio.Semaphore(model.batch_size)  # Use per-model batch size
 
         async def _call(idx: int, sample: dict):
             async with sem:
-<<<<<<< HEAD
-                resp = await model._generate_text_with_retry(sample, {"chunk_size": model.chunk_size, "metric": self.metric.name})
-                return idx, resp
-        # Create tasks paired with their original index
-        tasks = [_call(i, ex) for i, ex in enumerate(self.dataset)]
-        results = [None] * len(tasks)
-=======
                 resp = await model._generate_text_with_retry(sample, {"chunk_size": model.chunk_size,
                                                                       "metric": self.metric.name})
-                if 'tools' in sample.keys():
-                    return idx, resp
-                return idx, (resp.llm_response if resp else "")
+                return idx, resp
 
         # Create tasks paired with their original index
         tasks = [_call(i, ex) for i, ex in enumerate(samples)]
         results: list[str | None] = [None] * len(tasks)
->>>>>>> 7de688f3
         for coro in tqdm(asyncio.as_completed(tasks), total=len(tasks), desc=f"Inference ({model.name()})"):
             idx, resp = await coro
             results[idx] = resp
@@ -191,19 +146,9 @@
         model_responses_by_model = asyncio.run(self._infer_all())
         logger.info(f"[Engine.run] Predictions complete. Calculating scores...")
         scores = {}
-<<<<<<< HEAD
-        
-        # Extract text predictions from ModelResponse objects
-        predictions = {}
-        for model_name, responses in model_responses_by_model.items():
-            # Extract text responses for the postprocessor
-            predictions[model_name] = [(resp.llm_response if resp else "") for resp in responses]
-        
-=======
-
->>>>>>> 7de688f3
-        # Pass the metric name to the postprocessor
-        process_result = self.postprocessor.process(dataset=self.dataset, predictions=predictions,
+        
+        # Pass raw model responses directly to the postprocessor - it will handle different response types internally
+        process_result = self.postprocessor.process(dataset=self.dataset, predictions=model_responses_by_model,
                                                     metric=self.metric.name)
 
         # Extract values from the dictionary returned by the postprocessor
@@ -221,7 +166,6 @@
             # Pass the full ModelResponse objects to the metric
             model_responses = model_responses_by_model.get(model_name, [])
             if ids and lengths:
-<<<<<<< HEAD
                 model_score = self.metric(outs, model_targets, ids, lengths, instructions=instructions, 
                                          dataset_name=self.dataset_name, model_name=model_name, 
                                          model_responses=model_responses)
@@ -229,13 +173,6 @@
                 model_score = self.metric(outs, model_targets, instructions=instructions, 
                                          dataset_name=self.dataset_name, model_name=model_name, 
                                          model_responses=model_responses)
-=======
-                model_score = self.metric(outs, model_targets, ids, lengths, instructions=instructions,
-                                          dataset_name=self.dataset_name, model_name=model_name)
-            else:
-                model_score = self.metric(outs, model_targets, instructions=instructions,
-                                          dataset_name=self.dataset_name, model_name=model_name)
->>>>>>> 7de688f3
             scores[model_name] = model_score
         logger.info(f"[Engine.run] Evaluation complete. Returning scores.")
         logger.info(f"[Engine.run] Scores: {scores}")
@@ -458,43 +395,39 @@
 
 
 
-<<<<<<< HEAD
 #TO-DO: need to implement command line override, add common configs, group by task type
 #main that runs
-def setup_logging(log_file):
-    """Set up logging with the specified log file"""
+def setup_logging(log_config=None, log_file=None):
+    """
+    Set up logging with configuration from config file or specified log file
+    
+    Args:
+        log_config: Dictionary containing logging configuration (optional)
+        log_file: Path to log file (optional, overrides log_config if provided)
+    """
+    # Get log file path and level from config if provided
+    if log_config is not None and isinstance(log_config, dict):
+        file_path = log_file or log_config.get("log_file", "default.log")
+        log_level = log_config.get("level", "INFO")
+    else:
+        file_path = log_file or "default.log"
+        log_level = "INFO"
+    
     # Configure logging using the custom_logging module
-    configure(log_file)
+    configure(file_path)
+    
+    # Set root logger level
+    logging_level = getattr(logging, log_level.upper()) if hasattr(logging, log_level.upper()) else logging.INFO
+    logging.getLogger().setLevel(logging_level)
     
     # Set httpx logger to WARNING level to reduce noise
     logging.getLogger("httpx").setLevel(logging.WARNING)
     
-    logger.info("Logging setup complete")
-
-
-def main(cfg_path='config.yaml'):
-    # Load config file first
-    config_path = Path(cfg_path)
-    if not config_path.exists():
-        print(f"Error: {config_path} not found")
-        sys.exit(1)
-
-    with open(config_path, 'r') as f:
-        cfg = yaml.safe_load(f)
-        
-    # Get logging configuration from config.yaml or use defaults
-    log_config = cfg.get('logging', {})
-    log_file = log_config.get('log_file', 'default.log')
-    
-    # Set up logging with the configuration from config.yaml
-    setup_logging(log_file)
-    
-    logger.info(f"[main] Loading config from {cfg_path}")
-=======
+    logger.info(f"Logging setup complete - using file: {file_path}, level: {log_level}")
+
 def _calculate_aggregates(aggregates, all_scores, models):
     """
     Process aggregate metrics by calculating means across multiple datasets for a specific metric.
->>>>>>> 7de688f3
     
     Args:
         aggregates: List of aggregate configurations from the config file in format [metric_name, [dataset1, dataset2, ...]]
@@ -685,9 +618,15 @@
     return True
 
 
-# TO-DO: need to implement command line override, add common configs, group by task type
-# main that runs
 def main(cfg_path='config.yaml'):
+    # Load config without validation first to get logging settings
+    with open(cfg_path) as f:
+        raw_cfg = yaml.safe_load(f)
+    
+    # Set up logging using the enhanced setup_logging function
+    # This encapsulates all the logging configuration in one call
+    setup_logging(log_config=raw_cfg.get("logging"))
+    
     logger.info(f"[main] Loading config from {cfg_path}")
     
     # Validate the configuration file
@@ -730,53 +669,11 @@
         logger.info(f"[main] Processing dataset '{dname}' with metric '{metric_name}' ...")
 
         # Step 1: Look for a matching runspec file
-<<<<<<< HEAD
-        found_runspec = False
-        selected_datasets = {}
-        current_runspec_name = None  # Track the current runspec name
-        
-        # Try to match the dataset name with one of the runspec files
-        for runspec_file in runspec_files:
-            runspec_name = runspec_file.stem
-            
-            # First, check if dataset name exactly matches the runspec file name
-            if dname == runspec_name:
-                logger.info(f"[main] Found matching runspec file: {runspec_file}")
-                found_runspec = True
-                
-                # Load the runspec file
-                with open(runspec_file, 'r') as f:
-                    runspec_db = json.load(f)
-                
-                # Use all datasets in this runspec
-                selected_datasets = runspec_db
-                current_runspec_name = runspec_name  # Store the runspec name
-                logger.info(f"[main] Using all {len(runspec_db)} datasets from {runspec_file}")
-                break
-        
-        # Step 2: If no matching runspec file by name, search within all runspec files for the specific dataset
-        if not found_runspec:
-            logger.info(f"[main] No matching runspec file for '{dname}'. Searching within individual runspec files...")
-            
-            # Search through all runspec files to find the dataset
-            for runspec_file in runspec_files:
-                with open(runspec_file, 'r') as f:
-                    runspec_db = json.load(f)
-                
-                if dname in runspec_db:
-                    logger.info(f"[main] Found dataset '{dname}' in {runspec_file}")
-                    # Use only this specific dataset
-                    selected_datasets = {dname: runspec_db[dname]}
-                    current_runspec_name = runspec_file.stem  # Store the runspec name
-                    found_runspec = True
-                    break
-=======
         found_runspec, selected_datasets, _ = _find_runspec_by_name(dname, runspec_files)
         
         # Step 2: If no matching runspec file by name, search within all runspec files for the specific dataset
         if not found_runspec:
             found_runspec, selected_datasets, _ = _find_dataset_in_runspecs(dname, runspec_files)
->>>>>>> 7de688f3
             
             if not found_runspec:
                 logger.info(f"[main] Dataset not found, skipping: {dname}")
@@ -784,61 +681,8 @@
         
         # Process each selected dataset(if whole runspec could be multiple per dname/metric pair)
         for dataset_name, dataset_info in selected_datasets.items():
-<<<<<<< HEAD
-            # Check if we need to filter out accented datasets
-            if accented_filter is False and dataset_info.get("accented", False) is True:
-                logger.info(f"[main] Skipping dataset '{dataset_name}' because it is accented and accented filter is False")
-                continue
-                
-            # Check if we need to filter by language
-            if language_filter is not None:
-                dataset_language = dataset_info.get("language", "").lower()
-                if dataset_language and language_filter.lower() != dataset_language:
-                    logger.info(f"[main] Skipping dataset '{dataset_name}' because its language '{dataset_language}' doesn't match filter '{language_filter}'")
-                    continue
-            
-            logger.info(f"[main] Loading dataset '{dataset_name}' with metric '{metric_name}' ...")
-            
-            repo = dataset_info.get("hf_repo", None)
-            if not repo:
-                repo = dataset_info.get("path", None)
-            subset = dataset_info.get("subset", "")
-            language = dataset_info.get("language", "en")
-            preprocessor_name = dataset_info["preprocessor"]
-            postprocessor_name = dataset_info["postprocessor"]
-            
-            dataset = _load_dataset(repo, subset=subset, num_samples=num_samples, preprocessor_name=preprocessor_name, 
-                                  user_prompt_add_ons=user_prompt_add_ons, system_prompts=system_prompts, length_filter=length_filter, metric=metric_name, split=cfg.get("split"))
-            metric = _load_metric(metric_name, language=language, judge_concurrency=judge_concurrency, judge_model=judge_model)
-            
-            # Dynamically import postprocessor class
-            PostprocessorClass = get_class_from_module('postprocessors', postprocessor_name)
-            if PostprocessorClass is None:
-                logger.warning(f"Could not load postprocessor {postprocessor_name}, using default GeneralPostprocessor")
-                # Try to load the default postprocessor
-                PostprocessorClass = get_class_from_module('postprocessors', 'GeneralPostprocessor')
-            postprocessor = PostprocessorClass()
-            
-            logger.info("[main] Initializing Engine and running evaluation...")
-            # Get temperature overrides from config if available
-            temperature_overrides = cfg.get("temperature_overrides", [])
-                
-            # Initialize and run the engine with task type and temperature overrides
-            result = Engine(
-                models, 
-                dataset, 
-                metric, 
-                postprocessor, 
-                dataset_name, 
-                task_type=current_runspec_name,
-                temperature_overrides=temperature_overrides
-            ).run()
-            key = f"{dataset_name}_{metric_name}"
-            all_scores[key] = result
-=======
             # Process this dataset and evaluate
             _process_dataset_and_evaluate(dataset_name, dataset_info, metric_name, cfg, models, all_scores)
->>>>>>> 7de688f3
     
     logger.info("[main] Evaluation scores:")
     logger.info(json.dumps(all_scores, indent=2))
