--- conflicted
+++ resolved
@@ -44,18 +44,12 @@
             if len(group_models) > 1:
                 logger.info(f"[Engine.__init__] Model type '{model_type}' has {len(group_models)} instances - will shard dataset")
 
-<<<<<<< HEAD
 
     # ---------------- internal helpers ----------------x
     #infer by batch size, calling generate text with retry for each sample
     async def _infer_single_model(self, model: Model, samples=None) -> list[str]:
         samples = samples if samples is not None else self.dataset  # Use provided samples or full dataset
         logger.info(f"[Engine._infer_single_model] Running model: {model.name()} on dataset of size {len(samples)}")
-=======
-    # Infer single model over dataset asynchronously
-    async def _infer_single_model(self, model: Model) -> list[str]:
-        logger.info(f"[Engine._infer_single_model] Running model: {model.name()} on dataset of size {len(self.dataset)}")
->>>>>>> bc19521a
         sem = asyncio.Semaphore(model.batch_size)  # Use per-model batch size
         async def _call(idx: int, sample: dict):
             async with sem:
