import os
import yaml
import sys
from pathlib import Path
from utils.custom_logging import configure
import logging
# Apply nest_asyncio to allow nested event loops in Azure OpenAI client calls
import nest_asyncio
nest_asyncio.apply()
from postprocessors.base import Postprocessor
from preprocessors.base import Preprocessor
import os
import argparse
import asyncio
import importlib
import argparse
import json
import yaml
import statistics
import math
from datasets import load_dataset
from pathlib import Path
import time
from tqdm import tqdm
import logging
from utils.request_manager import CentralRequestController, EngineRequestManager
from models.model import Model
from metrics.metrics import Metrics
from postprocessors.base import Postprocessor
from utils.constants import metric_map, metric_output
from metrics.llm_judge import _BaseLLMJudge
from utils.util import validate_config, _find_runspec_by_name, _find_dataset_in_runspecs, find_runspec_files

# Module-level logger - will be configured when setup_logging is called
logger = logging.getLogger(__name__)

class Engine:
    """Evaluate one or many models over the same dataset concurrently."""
    def __init__(self, models: list[Model], dataset: list[dict], metric: Metrics, postprocessor, dataset_name: str, task_type: str = None, temperature_overrides: list[dict] = None, engine_id: str = None, request_manager = None):
        logger.info(f"[Engine.__init__] Initializing Engine with {len(models)} model(s), dataset size: {len(dataset)}, metric: {metric.name}")
        self.models = models
        self.dataset = dataset
        self.metric = metric
        self.postprocessor = postprocessor
        self.dataset_name = dataset_name
        self.engine_id = engine_id
        self.request_manager = request_manager
        # Store task_type for temperature setting
        self.task_type = task_type
        # Store temperature overrides
        self.temperature_overrides = temperature_overrides or []
        
        # Group models by their model attribute for sharding
        self.model_groups = {}
        for model in models:
            model_type = model.model  # The model attribute we're sharding on
            if model_type not in self.model_groups:
                self.model_groups[model_type] = []
            self.model_groups[model_type].append(model)

    # ---------------- internal helpers ----------------x
    # infer by batch size, calling generate text with retry for each sample
    async def _infer_single_model(self, model: Model, samples=None) -> list[str]:
        samples = samples if samples is not None else self.dataset  # Use provided samples or full dataset
        task_type = self.task_type
        
        # Check for temperature override for this specific model and task combination
        override_temp = _get_temperature_override(model.name(), task_type, self.temperature_overrides)
        if override_temp is not None:
            # Use the override temperature directly
            logger.info(f"[Engine._infer_single_model] Using override temperature {override_temp} for model {model.name()} and task {task_type}")
            model.temperature = override_temp
            model.req_resp_hndlr.temperature = override_temp
        else:
            # Use the standard task-based temperature setting
            model.set_temp(task_type)
        # Get model type for request management
        model_type = model.model  # The actual model type (e.g., "gpt-4o-mini-audio-preview")
        # Generate a unique model instance ID
        model_instance_id = f"{model.name()}_{id(model)}"
        
        # Create an adjustable semaphore based on granted tokens
        token_sem = asyncio.Semaphore(0)  # Start with 0 tokens
        
        # Keep track of pending and completed samples
        pending_samples = list(range(len(samples)))  # Indices of samples waiting for tokens
        completed_samples = set()  # Indices of samples that have completed processing
        
        # Continuously ask for tokens(with backoff if none available) based on pending samples
        # Have dynamic wait times for by dataset size - this "layering" of Engine priority gives models in the same Engine similar priority, so they don't wait on each other as often
        async def token_manager():
            request_count = 0
            # Calculate wait times based on dataset size
            dataset_size = len(samples)
            
            # Calculate a scale factor from 0 to 1 based on dataset size
            scale_factor = min(1.0, max(0.0, math.log10(dataset_size + 10) / 4.0))
            
            # Scale the no-token wait time between 0.5s and 2s
            no_token_wait = scale_factor * 2.0
            
            # Double the wait time when tokens are granted
            token_wait = no_token_wait * 2.0
            
            while len(pending_samples) > 0:
                request_count += 1
                # Request as many tokens as we need for pending samples
                request_amount = min(model.batch_size, len(pending_samples))
                
                if request_amount > 0:
                    granted = await self.request_manager.request_tokens(
                        model_type, model_instance_id, request_amount)
                    
                    if granted > 0:
                        # Remove samples from pending list based on granted tokens
                        pending_samples[:] = pending_samples[granted:]
                        # Release semaphore permits for each granted token
                        for _ in range(granted):
                            token_sem.release()
                        # Wait based on dataset size when tokens were granted
                        await asyncio.sleep(token_wait)
                    else:
                        # Backoff when no tokens were granted, based on dataset size
                        # Apply a small multiplier for repeated failures, but cap it
                        backoff_multiplier = min(3.0, 1.0 + (request_count / 10))
                        await asyncio.sleep(no_token_wait * backoff_multiplier)
                else:
                    break
        
        asyncio.create_task(token_manager())
            
        # Wait for token to be available, run task, and add to completed
        async def _call_with_token_mgmt(idx: int, sample: dict):
            # Acquire a token
            await token_sem.acquire()
            try:
                # Process the sample
                resp = await model._generate_text_with_retry(sample, 
                                                          {"chunk_size": model.chunk_size, 
                                                           "metric": self.metric.name})
                result = resp
                
                # Add to completed set
                completed_samples.add(idx)
                
                # Return token to model's pool
                await self.request_manager.return_tokens(model_type, model_instance_id, 1)
                                
                return idx, result
            except Exception as e:
                # Make sure to return token on error
                logger.error(f"[Engine._infer_single_model] Error processing sample {idx} in {self.dataset_name}: {e}")
                completed_samples.add(idx)
                await self.request_manager.return_tokens(model_type, model_instance_id, 1)
                return idx, ""
        
        # Create tasks paired with their original index
        tasks = [_call_with_token_mgmt(i, ex) for i, ex in enumerate(samples)]
        
        # Process results in order of completion
        results: list[str | None] = [None] * len(tasks)
        for coro in tqdm(asyncio.as_completed(tasks), total=len(tasks), 
                          desc=f"Inference ({self.dataset_name} | {model.name()} | {self.metric.name})"):
            idx, resp = await coro
            results[idx] = resp
            
        return results

    # Infer all models concurrently
    async def _infer_all(self):
        results = {}
        all_tasks = []
        task_info = {}

        # Prepare all tasks for concurrent execution
        for model_type, models in self.model_groups.items():
            if len(models) > 1:  # Multiple instances of the same model type - need sharding
                logger.info(
                    f"[Engine._infer_all] Sharding dataset for {len(models)} instances of model type '{model_type}'")
                # Divide dataset among model instances
                shard_size = len(self.dataset) // len(models)
                
                # Track the mapping of original indices to shard indices for recombination
                index_mappings = {}
                sharded_tasks = {}
                
                # Distribute samples and create tasks
                for i, model in enumerate(models):
                    start_idx = i * shard_size
                    # Last model gets any remaining samples
                    end_idx = (i + 1) * shard_size if i < len(models) - 1 else len(self.dataset)
                    shard = self.dataset[start_idx:end_idx]

                    # Keep track of original indices
                    index_mappings[model.name()] = list(range(start_idx, end_idx))
                    
                    task = asyncio.create_task(self._infer_single_model(model, shard))
                    sharded_tasks[model.name()] = task
                    all_tasks.append(task)
                
                # Store info for later reconstruction
                task_info[model_type] = {
                    "is_sharded": True,
                    "tasks": sharded_tasks,
                    "index_mappings": index_mappings
                }
            else:
                # Single instance, normal processing
                model = models[0]
                model_name = model.name()
                task = asyncio.create_task(self._infer_single_model(model))
                all_tasks.append(task)
                task_info[model_name] = {
                    "is_sharded": False,
                    "task": task
                }
        # Wait for all tasks to complete concurrently
        await asyncio.gather(*all_tasks)
        # Process results according to task type
        for key, info in task_info.items():
            if info["is_sharded"]:
                # Reconstruct sharded results
                shard_results = {name: task.result() for name, task in info["tasks"].items()}
                
                # Combine results under model_type as the key
                combined_results = [None] * len(self.dataset)

                # Use index mappings to put results back in correct order
                for model_name, model_results in shard_results.items():
                    original_indices = info["index_mappings"][model_name]
                    for shard_idx, orig_idx in enumerate(original_indices):
                        if shard_idx < len(model_results):
                            combined_results[orig_idx] = model_results[shard_idx]

                # Use the model_type as the key for combined results
                results[key] = combined_results
            else:
                # Single instance result
                results[key] = info["task"].result()
        
        return results

    async def run(self):
        logger.info(f"[Engine.run] Starting evaluation run for {self.dataset_name} with metric {self.metric.name}.")
        raw_predictions = await self._infer_all()
        logger.info(f"[Engine.run] Predictions complete for {self.dataset_name}. Calculating scores...")
        scores = {}
        # Pass the metric name to the postprocessor
        process_result = self.postprocessor.process(dataset=self.dataset, predictions=raw_predictions, metric=self.metric.name)
        # Extract values from the dictionary returned by the postprocessor
        model_targets = process_result["model_targets"]
        predictions = process_result["processed_predictions"]
        instructions = process_result.get("instructions", None)
        ids = process_result.get("ids", [])
        lengths = process_result.get("lengths", [])
        if (self.metric.name == 'comet'):
            source_sentences = process_result['source_sentences']

<<<<<<< HEAD
        for model_name, outs in predictions.items():
            # Reset the metric's record_level_scores before each model evaluation
            self.metric.reset()
            
            # Let the metric handle per-record logging internally
            # Pass the full ModelResponse objects to the metric
            model_responses = model_responses_by_model.get(model_name, [])
            if ids and lengths:
                model_score = self.metric(outs, model_targets, ids, lengths, instructions=instructions, 
                                         dataset_name=self.dataset_name, model_name=model_name, 
                                         model_responses=model_responses)

            # Add extra source_sentences argument to compute COMET for translation tasks
            elif (self.metric.name == 'comet'):
                model_score = self.metric(outs, model_targets, source_sentences, instructions=instructions, 
                                         dataset_name=self.dataset_name, model_name=model_name, 
                                         model_responses=model_responses)
=======
        # Determine if this is an LLM-judge metric
        is_llm_judge = isinstance(self.metric, _BaseLLMJudge)
        
        # Get the metric name from the current metric instance
        metric_name = self.metric.name
        
        # Get judge_properties from the metric if it's a LLM judge
        judge_settings = getattr(self.metric, '_judge_properties', None) if is_llm_judge else None
        
        # Get language attribute from the metric if available or default to 'en'
        language = getattr(self.metric, 'language', 'en')
        
        # Create metric instances for each model using _load_metric
        # _load_metric will handle deciding which parameters to use based on the metric type
        metric_instances = {
            model_name: _load_metric(metric_name, language=language, judge_settings=judge_settings)
            for model_name in predictions.keys()
        }
        
        async def score_model_with_tokens(model_name, outs):
            metric = metric_instances[model_name]
            model_responses = raw_predictions.get(model_name, [])
            # Check if this is an LLM judge
            if is_llm_judge:
                # For LLM judges, set the request manager
                # The metric will handle token management internally with the Engine Manager
                metric.set_request_manager(self.request_manager)
                
                if ids and lengths:
                    result = await metric(outs, model_targets, ids, lengths,
                                        instructions=instructions, dataset_name=self.dataset_name, model_name=model_name, model_responses=model_responses)
                else:
                    result = await metric(outs, model_targets,
                                        instructions=instructions, dataset_name=self.dataset_name, model_name=model_name, model_responses=model_responses)
                return model_name, result
>>>>>>> a15ea658
            else:
                # For regular metrics, just run them directly (no token management needed)
                if ids and lengths:
                    result = await asyncio.to_thread(
                        metric, outs, model_targets, ids, lengths,
                        instructions=instructions, dataset_name=self.dataset_name, model_name=model_name, model_responses=model_responses
                    )
                else:
                    result = await asyncio.to_thread(
                        metric, outs, model_targets,
                        instructions=instructions, dataset_name=self.dataset_name, model_name=model_name, model_responses=model_responses
                    )
                return model_name, result

        # Run all model scoring concurrently
        tasks = [score_model_with_tokens(model_name, outs) for model_name, outs in predictions.items()]
        results = await asyncio.gather(*tasks)
        for model_name, model_score in results:
            scores[model_name] = model_score
        # Return scores directly without nesting under metric name
        logger.info("[Engine.run] Evaluation complete. Returning scores.")
        return scores


def get_class_from_module(module_prefix, module_name) -> Preprocessor | Postprocessor:
    try:
        # Convert class name (CamelCase) to filename (snake)
        # Get pre or post processor
        module_filename = ''.join(['_' + c.lower() if c.isupper() else c for c in module_name]).lstrip('_')
        module = importlib.import_module(f"{module_prefix}.{module_filename}")
        return getattr(module, module_name)
    except Exception as e:
        logger.warning(f"Could not import {module_name} from {module_prefix}: {e}")
        return None


def _load_callhome_dataset(repo, preprocessor_name, num_samples, properties):
    """Load and process a CallHome dataset using the specified preprocessor."""
    repo = Path(repo).resolve()
    logger.info(f"[_load_callhome_dataset] Loading CallHome local dataset from {repo}")
    # Dynamically load the preprocessor
    PreprocessorClass = get_class_from_module('preprocessors', preprocessor_name)
    if PreprocessorClass is None:
        error_msg = f"Could not load preprocessor {preprocessor_name}"
        logger.error(error_msg)
        raise ValueError(error_msg)
    dataset = PreprocessorClass().process(repo, num_samples=num_samples, properties=properties)
    dataset_size = len(dataset) if dataset else 0
    return dataset, dataset_size


def _load_dataset(repo=None, num_samples=None, user_prompt_add_ons: list[str] = [], 
                  system_prompts: list[str] = [], length_filter=None, metric=None, split=None, dataset_info=None):
    """Load and preprocess a dataset from a local or remote path."""
    # Extract parameters from dataset_info
    preprocessor_name = dataset_info.get("preprocessor", "GeneralPreprocessor") if dataset_info else "GeneralPreprocessor"
    subset = dataset_info.get("subset", None) if dataset_info else None
    
    logger.info(f"[_load_dataset] Loading dataset {repo} with preprocessor {preprocessor_name}")

    # Set up properties that will be passed to any preprocessor
    properties = {"metric": metric}
    if user_prompt_add_ons:
        properties["user_prompt_add_ons"] = user_prompt_add_ons
    if system_prompts:
        properties["system_prompts"] = system_prompts
    if length_filter:
        logger.info(f"[_load_dataset] Applying length filter: {length_filter}")
        properties["length_filter"] = tuple(length_filter)  # Convert list to tuple
    if dataset_info:
        properties["dataset_info"] = dataset_info

    # Special handling for local CallHome dataset
    if preprocessor_name.startswith("Callhome"):
        return _load_callhome_dataset(repo, preprocessor_name, num_samples, properties)

    # For HuggingFace datasets
    if repo and (repo.startswith("/") or repo.startswith(".//")):
        repo = Path(repo).resolve()
        logger.info(f"[_load_dataset] Loading local dataset from {repo}")

    logger.info(f"[_load_dataset] Loading HuggingFace dataset repo: {repo}")
    # Determine the preferred split to load directly (more efficient)
    if split is not None:
        if isinstance(split, str):
            preferred_splits = [split]
        else:
            preferred_splits = list(split)
    else:
        preferred_splits = ["test", "data", "train"]

    # Try to load a specific split directly
    dset = None
    # Try the preferred splits in order
    token=os.getenv("HF_TOKEN")
    for split_name in preferred_splits:
        try:
            args = {"path": repo, "split": split_name, "trust_remote_code": True}
            if subset:
                args["name"] = subset
            if token:
                args["token"] = token
            dset = load_dataset(**args)
            break
        except Exception as e:
            pass
    
    # Raise an error if no valid split was found
    if dset is None:
        try:
            args = {"path": repo, "trust_remote_code": True}
            if subset:
                args["name"] = subset
            if token:
                args["token"] = token
            dset = load_dataset(**args)
        except Exception as e:
            error_msg = f"[_load_dataset] No valid dataset found in {repo}"
            logger.error(error_msg)
            raise ValueError(e)

    logger.info(f"[_load_dataset] Dataset loaded  |  Size before trunc: {len(dset)}")

    if num_samples is not None:
        logger.info(f"[_load_dataset] Truncating dataset to first {num_samples} samples.")
        dset = dset[:num_samples]
    else:
        dset = dset[:len(dset)]
    PreprocessorClass = get_class_from_module('preprocessors', preprocessor_name)
    if PreprocessorClass is None:
        error_msg = f"Could not load preprocessor {preprocessor_name}"
        logger.error(error_msg)
        raise ValueError(error_msg)
    processed = PreprocessorClass().process(dset, num_samples, properties)
    dataset_size = len(processed)
    logger.info(f"[_load_dataset] Dataset loaded and processed. Size: {dataset_size}")
    
    # Return both the processed dataset and its size
    return processed, dataset_size


def _get_temperature_override(model_name: str, task_type: str, temperature_overrides: list[dict]) -> float | None:
    """Check if there's a temperature override for this model and task combination.
    
    Args:
        model_name: The name of the model
        task_type: The type of task being performed
        temperature_overrides: List of override dictionaries from config.yaml
        
    Returns:
        The override temperature if found, None otherwise
    """
    if not temperature_overrides:
        return None
        
    for override in temperature_overrides:
        # Get the temperature value if present
        temp = override.get("temperature")
        if temp is None:
            continue
            
        # Check if this override applies to our model/task
        override_model = override.get("model")
        override_task = override.get("task")
        
        # Case 1: Model+Task specific override
        if override_model == model_name and override_task == task_type:
            return float(temp)
            
        # Case 2: Model-only override
        if override_model == model_name and not override_task:
            return float(temp)
            
        # Case 3: Task-only override
        if not override_model and override_task == task_type:
            return float(temp)
    
    return None

def _load_models(cfg_list: list[dict], judge_properties: dict = None) -> tuple[list[Model], CentralRequestController]:
    """
    Load models and initialize the central request controller.
    
    Args:
        cfg_list: Configuration list for models
        judge_properties: Optional judge properties
        
    Returns:
        Tuple of (models list, central request controller)
    """
    models = []
    
    # Initialize the central request controller
    central_request_controller = CentralRequestController()
    
    # Register all models with the controller
    for cfg in cfg_list:
        model_name = cfg["info"].get("name")
        model_type = cfg["info"].get("model")
        batch_size = cfg["info"].get("batch_size", 1)
        
        model_obj = Model(cfg["info"])
        models.append(model_obj)
        
        # Register model type with the controller
        if model_type:
            logger.info(f"[_load_models] Registering model type '{model_type}' with batch size {batch_size}")
            central_request_controller.register_model_type(model_type, batch_size)
    
    # Register judge model if available
    if judge_properties:
        judge_model = judge_properties.get("judge_model")
        judge_concurrency = judge_properties.get("judge_concurrency", 1)
        
        if judge_model:
            central_request_controller.register_model_type(judge_model, judge_concurrency)
    
    if not models:
        logger.error("[_load_models] No valid models found in configuration.")
        raise ValueError("No valid models found in configuration.")
        
    return models, central_request_controller



# Metric Loader
def _load_metric(name: str, language: str = "en", judge_settings: dict = None):

    if name not in metric_map:
        raise ValueError(f"Unknown metric: {name}. Available metrics: {list(metric_map.keys())}")

    module_name, class_name = metric_map[name]

    try:
        # Dynamically import the module and class
        module = __import__(module_name, fromlist=[class_name])
        MetricClass = getattr(module, class_name)

        # Handle metric-specific initialization parameters
        if "wer" in name.lower():
            metric = MetricClass(language=language)
        elif "judge" in name.lower():
            # Extract judge settings or use empty dict if None
            judge_settings = judge_settings or {}
            
            # Pass all judge settings as judge_properties
            metric = MetricClass(judge_properties=judge_settings)
        else:
            # Default initialization for other metrics
            metric = MetricClass()

        return metric
    except (ImportError, AttributeError) as e:
        logger.error(f"[_load_metric] Failed to load metric {name}: {e}")
        raise ValueError(f"Failed to load metric {name}: {e}")



#TO-DO: need to implement command line override, add common configs, group by task type
#main that runs
def setup_logging(log_file: str):
    """
    Set up logging with default.log
    """
    
    # Configure logging using the custom_logging module
    configure(log_file)
    
    # Set root logger level to INFO
    logging.getLogger().setLevel(logging.INFO)
    
    # Set httpx logger to WARNING level to reduce noise
    logging.getLogger("httpx").setLevel(logging.WARNING)
    
def _calculate_aggregates(aggregates, all_scores, models):
    """
    Process aggregate metrics by calculating means across multiple datasets for a specific metric.
    
    Args:
        aggregates: List of aggregate configurations from the config file in format [metric_name, [dataset1, dataset2, ...]]
        all_scores: Dictionary of scores keyed by dataset_metric pairs
        models: List of model instances used for evaluation
    """
    aggregate_scores = {}
    
    # Get unique model types
    model_types = set()
    for model in models:
        model_type = model.model  # The model type (e.g., "gpt-4o-mini-audio-preview")
        if model_type:
            model_types.add(model_type)
        
    # Load all runspec files using the utility function
    runspec_files = find_runspec_files()
    
    for agg_item in aggregates:
        # Skip invalid aggregates
        if not isinstance(agg_item, (list, tuple)) or len(agg_item) != 2:
            logger.warning(f"[calculate_aggregates] Invalid aggregate format: {agg_item}")
            continue
            
        metric_name, dataset_specs = agg_item
        if not isinstance(dataset_specs, list) or not dataset_specs:
            logger.warning(f"[calculate_aggregates] Invalid dataset specs list in aggregate for metric '{metric_name}'")
            continue
        
        # Step 1: Look up metric keys from constants.py
        if metric_name not in metric_output:
            logger.warning(f"[calculate_aggregates] Metric '{metric_name}' not found in metric_output dict")
            continue
        
        metric_keys = metric_output[metric_name]
        
        # Step 2: Process each dataset/runspec entry
        processed_datasets = []  # For actual calculations
        display_names = []  # For display purposes (runspecs or dataset names)
        
        for dataset_spec in dataset_specs:
            # Check if this is a runspec file name rather than a dataset name
            found_runspec, runspec_data, _ = _find_runspec_by_name(dataset_spec, runspec_files)
            
            # Always add the dataset/runspec name for display
            display_names.append(dataset_spec)
            
            if found_runspec:
                # Add each dataset from the runspec for calculation
                processed_datasets.extend(runspec_data.keys())
            else:
                # If not a runspec file, treat as a regular dataset name
                processed_datasets.append(dataset_spec)
        
        if not processed_datasets:
            logger.warning(f"[calculate_aggregates] No valid datasets found for metric '{metric_name}'")
            continue
        
        # Step 3: Calculate aggregates for each model using the metric keys
        model_agg_scores = {}
        
        for model_type in model_types:
            model_scores = {}
            
            # For each metric key, collect values across all datasets
            for metric_key in metric_keys:
                values = []
                dataset_sizes = []
                
                # Process each dataset
                for dataset_name in processed_datasets:
                    try:
                        # Check if this dataset and model combination exists
                        if dataset_name in all_scores and model_type in all_scores[dataset_name]:
                            # Direct access to metrics from all_scores
                            metrics_dict = all_scores[dataset_name][model_type]
                            dataset_size = 1  # Default size if not specified
                            
                            # Check if this specific metric exists
                            if metric_key in metrics_dict:
                                value = metrics_dict[metric_key]
                                if isinstance(value, (int, float)):
                                    values.append(value)
                                    dataset_sizes.append(dataset_size)
                        else:
                            logger.warning(f"[calculate_aggregates] Dataset '{dataset_name}' not found in all_scores")
                    except KeyError as e:
                        logger.warning(f"[calculate_aggregates] Error accessing data for {model_type} in {dataset_name}: {str(e)}")
                
                # Calculate weighted average for this metric key
                if values:
                    if sum(dataset_sizes) > 0:
                        weighted_avg = sum(v * w for v, w in zip(values, dataset_sizes)) / sum(dataset_sizes)
                        model_scores[metric_key] = weighted_avg
                    else:
                        # Fallback to simple mean if weights are all zero
                        model_scores[metric_key] = statistics.mean(values)
            
            # Add scores for this model
            if model_scores:
                model_agg_scores[model_type] = model_scores
            else:
                logger.warning(f"[calculate_aggregates] No scores to aggregate for {model_type} in '{metric_name}'")
        
        # Add aggregate scores to the results
        if model_agg_scores:
            # Create a key with metric name and original runspec/dataset names
            display_names_str = ", ".join(display_names)
            aggregate_key = f"{metric_name} - {display_names_str}"
            aggregate_scores[aggregate_key] = model_agg_scores
    
    # Add aggregate scores to all_scores
    if aggregate_scores:
        all_scores["aggregates"] = aggregate_scores

def _process_dataset_and_build_engine(dataset_name, dataset_info, task_type, metric_name, filters, models, temperature_overrides, judge_properties, central_request_controller):
    """
    Process a dataset and run evaluation on it.
    
    Args:
        dataset_name: Name of the dataset to process
        dataset_info: Dictionary containing dataset information
        metric_name: Name of the metric to use
        filters: Dictionary containing filter settings
        models: List of model instances
        judge_properties: Dictionary of judge properties
        central_request_controller: The central request controller instance
        
    Returns:
        tuple: (Engine instance, dataset_name)
    """
    # Get needed settings directly from filters
    accented_filter = filters.get("accented", None)
    language_filter = filters.get("language", None)
    num_samples = filters.get("num_samples", None)
    user_prompt_add_ons = filters.get("user_prompt_add_ons", [])
    system_prompts = filters.get("system_prompts", [])
    length_filter = filters.get("length_filter", None)
    
    # Check if we need to filter out accented datasets
    if accented_filter is False and dataset_info.get("accented", False) is True:
        logger.info(f"[_process_dataset] Skipping dataset '{dataset_name}' because it is accented and accented filter is False")
        return False
        
    # Check if we need to filter by language
    if language_filter is not None:
        dataset_language = dataset_info.get("language", "").lower()
        if dataset_language and language_filter.lower() != dataset_language:
            logger.info(f"[_process_dataset] Skipping dataset '{dataset_name}' because its language '{dataset_language}' doesn't match filter '{language_filter}'")
            return False
    
    logger.info(f"[_process_dataset] Loading dataset '{dataset_name}' with metric '{metric_name}' ...")
    
    # Extract dataset parameters
    repo = dataset_info.get("hf_repo", None)
    split = None
    if not repo:
        repo = dataset_info.get("path", None)
    language = dataset_info.get("language", "en")
    postprocessor_name = dataset_info["postprocessor"]
    
    # Handle split from dataset_info
    if dataset_info.get("split", None) is not None:
        split = dataset_info["split"]
    
    # Load dataset, metric, and postprocessor
    dataset, dataset_size = _load_dataset(repo, num_samples=num_samples, user_prompt_add_ons=user_prompt_add_ons, 
                                    system_prompts=system_prompts, length_filter=length_filter, metric=metric_name, split=split, dataset_info=dataset_info)
    metric = _load_metric(metric_name, language=language, judge_settings=judge_properties)
    # Dynamically import postprocessor class
    PostprocessorClass = get_class_from_module('postprocessors', postprocessor_name)
    if PostprocessorClass is None:
        logger.warning(f"Could not load postprocessor {postprocessor_name}, using default GeneralPostprocessor")
        # Try to load the default postprocessor
        PostprocessorClass = get_class_from_module('postprocessors', 'GeneralPostprocessor')
    postprocessor = PostprocessorClass()
    
    engine_id = f"{dataset_name}_{metric_name}_{int(time.time())}"
    engine_request_manager = EngineRequestManager(engine_id, central_request_controller)
    
    # Pass temperature_overrides from dataset_info if available
    result = Engine(models, dataset, metric, postprocessor, dataset_name, 
                   task_type=task_type, temperature_overrides=temperature_overrides,
                   engine_id=engine_id, request_manager=engine_request_manager)

    return result, dataset_name


def main(cfg_path='config.yaml'):
    # Set up logging with default.log\
    with open(cfg_path) as f:
        raw_cfg = yaml.safe_load(f)
    log_file = raw_cfg.get("logging", {}).get("log_file", "default.log")
    setup_logging(log_file)

    logger.info(f"[main] Loading config from {cfg_path}")
    
    # Validate the configuration file
    try:
        cfg = validate_config(cfg_path)
        logger.info(f"[main] Config file validation successful")
    except ValueError as e:
        logger.error(f"[main] Config validation error: {e}")
        raise
    
    # Load runspec files using the utility function
    runspec_files = find_runspec_files()

    # Convert judge_properties list of one-item dicts to a simple dict
    judge_properties = {}
    for item in cfg.get("judge_properties", []):
        if isinstance(item, dict):
            judge_properties.update(item)

    # Convert filters list of one-item dicts to a simple dict
    filters = {}
    for item in cfg.get("filters", []):
        if isinstance(item, dict):
            filters.update(item)

    temperature_overrides = cfg.get("temperature_overrides", None)

    # Load models and initialize central request controller
    models, central_request_controller = _load_models(cfg.get("models", []), judge_properties)
    
    if len(models) == 0:
        raise ValueError(f"No models found in {cfg_path}")

    # Get dataset-metric pairs from config.yaml
    dataset_metric_pairs = []
    for pair in cfg.get("dataset_metric", []):
        # Validate the pair format - should be a list with two elements
        if not isinstance(pair, list) or len(pair) != 2:
            raise ValueError(f"Invalid dataset_metric pair: {pair}. Must be a list with two elements [dataset, metric]")
        
        dataset_name, metric_name = pair
        dataset_metric_pairs.append((dataset_name, metric_name))


    # Store all scores in a flat dict with keys in format: 'dataset_name_metric_name'
    all_scores = {}

    # Initialize all_engines list before the loop
    all_engines = []

    # Process each dataset-metric pair
    for dname, metric_name in dataset_metric_pairs:
        logger.info(f"[main] Processing dataset '{dname}' with metric '{metric_name}' ...")

        # Step 1: Look for a matching runspec file
        found_runspec, selected_datasets, matching_runspec_file = _find_runspec_by_name(dname, runspec_files)
        
        # Step 2: If no matching runspec file by name, search within all runspec files for the specific dataset
        if not found_runspec:
            found_runspec, selected_datasets, matching_runspec_file = _find_dataset_in_runspecs(dname, runspec_files)
            
            if not found_runspec:
                logger.info(f"[main] Dataset not found, skipping: {dname}")
                continue
        
        # Extract task_type from the matching runspec file name (stem)
        task_type = matching_runspec_file.stem if matching_runspec_file else None
        
        # Process each selected dataset(if whole runspec could be multiple per dname/metric pair)
        for dataset_name, dataset_info in selected_datasets.items():
            # Process this dataset and evaluate
            engine, dataset_name = _process_dataset_and_build_engine(dataset_name, dataset_info, task_type, metric_name, filters, models, temperature_overrides, judge_properties, central_request_controller)
            all_engines.append((engine, dataset_name))
    
        
    
    # Now run all engines concurrently
    logger.info(f"[main] Running {len(all_engines)} engines concurrently...")
    
    async def run_all_engines():
        # Create tasks for each engine
        tasks = []
        for engine, dataset_name in all_engines:
            tasks.append(engine.run())
        
        # Run all tasks concurrently and gather results
        results = await asyncio.gather(*tasks)
        
        # Store results in all_scores dictionary
        for (engine, dataset_name), result in zip(all_engines, results):
            if dataset_name not in all_scores:
                all_scores[dataset_name] = {}
                
            # Result is in format: {metric_name: {model_name: scores}}
            for metric_name, model_scores in result.items():
                if metric_name not in all_scores[dataset_name]:
                    all_scores[dataset_name][metric_name] = {}
                    
                # Add model scores to the right metric bucket
                for model_name, scores in model_scores.items():
                    all_scores[dataset_name][metric_name][model_name] = scores
                                
        return all_scores
    
    # Run the async function
    all_scores = asyncio.run(run_all_engines())
    
    # Log the final results
    logger.info(f"[main] Evaluation complete. Final results:")
    logger.info(json.dumps(all_scores, indent=2))
    
    # Process aggregate metrics if present in config
    aggregates = cfg.get("aggregate", [])
    if aggregates:
        logger.info("[main] Processing aggregate metrics...")
        _calculate_aggregates(aggregates, all_scores, models)
    
    return all_scores


if __name__ == "__main__":
    parser = argparse.ArgumentParser(description='Run audio evaluation benchmark')
    parser.add_argument('--config', '-c', default='config.yaml',
                        help='Path to configuration file (default: config.yaml)')
    args = parser.parse_args()

    # Pass the config path to main
    all_scores = main(cfg_path=args.config)<|MERGE_RESOLUTION|>--- conflicted
+++ resolved
@@ -256,25 +256,6 @@
         if (self.metric.name == 'comet'):
             source_sentences = process_result['source_sentences']
 
-<<<<<<< HEAD
-        for model_name, outs in predictions.items():
-            # Reset the metric's record_level_scores before each model evaluation
-            self.metric.reset()
-            
-            # Let the metric handle per-record logging internally
-            # Pass the full ModelResponse objects to the metric
-            model_responses = model_responses_by_model.get(model_name, [])
-            if ids and lengths:
-                model_score = self.metric(outs, model_targets, ids, lengths, instructions=instructions, 
-                                         dataset_name=self.dataset_name, model_name=model_name, 
-                                         model_responses=model_responses)
-
-            # Add extra source_sentences argument to compute COMET for translation tasks
-            elif (self.metric.name == 'comet'):
-                model_score = self.metric(outs, model_targets, source_sentences, instructions=instructions, 
-                                         dataset_name=self.dataset_name, model_name=model_name, 
-                                         model_responses=model_responses)
-=======
         # Determine if this is an LLM-judge metric
         is_llm_judge = isinstance(self.metric, _BaseLLMJudge)
         
@@ -310,7 +291,6 @@
                     result = await metric(outs, model_targets,
                                         instructions=instructions, dataset_name=self.dataset_name, model_name=model_name, model_responses=model_responses)
                 return model_name, result
->>>>>>> a15ea658
             else:
                 # For regular metrics, just run them directly (no token management needed)
                 if ids and lengths:
