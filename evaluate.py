from utils.custom_logging import configure

configure()
import logging

logging.getLogger("httpx").setLevel(logging.WARNING)
logger = logging.getLogger(__name__)
from preprocessors.base import Preprocessor
import os
import json
from pathlib import Path
import asyncio
from datasets import load_dataset
import yaml
from tqdm import tqdm
import importlib
import argparse
# Central logging setup
from models.model import Model
from metrics.metrics import Metrics
from postprocessors.base import Postprocessor
from utils.constants import metric_map, allowed_task_metrics
from utils.util import validate_config


class Engine:
    """Evaluate one or many models over the same dataset concurrently."""

    def __init__(self, models: list[Model], dataset: list[dict], metric: Metrics, postprocessor, dataset_name: str):
        logger.info(
            f"[Engine.__init__] Initializing Engine with {len(models)} model(s), dataset size: {len(dataset)}, metric: {metric.name}")
        self.models = models
        self.dataset = dataset
        self.metric = metric
        self.postprocessor = postprocessor
        # Keep track of dataset name so we can create per-dataset log files
        self.dataset_name = dataset_name

        # Group models by their model attribute for sharding
        self.model_groups = {}
        for model in models:
            model_type = model.model  # The model attribute we're sharding on
            if model_type not in self.model_groups:
                self.model_groups[model_type] = []
            self.model_groups[model_type].append(model)

        # Log model grouping information
        for model_type, group_models in self.model_groups.items():
            if len(group_models) > 1:
                logger.info(
                    f"[Engine.__init__] Model type '{model_type}' has {len(group_models)} instances - will shard dataset")

    # ---------------- internal helpers ----------------x
    # infer by batch size, calling generate text with retry for each sample
    async def _infer_single_model(self, model: Model, samples=None) -> list[str]:
        samples = samples if samples is not None else self.dataset  # Use provided samples or full dataset
        logger.info(f"[Engine._infer_single_model] Running model: {model.name()} on dataset of size {len(samples)}")
        sem = asyncio.Semaphore(model.batch_size)  # Use per-model batch size

        async def _call(idx: int, sample: dict):
            async with sem:
                resp = await model._generate_text_with_retry(sample, {"chunk_size": model.chunk_size,
                                                                      "metric": self.metric.name})
                if 'tools' in sample.keys():
                    return idx, resp
                return idx, (resp.llm_response if resp else "")

        # Create tasks paired with their original index
        tasks = [_call(i, ex) for i, ex in enumerate(samples)]
        results: list[str | None] = [None] * len(tasks)
        for coro in tqdm(asyncio.as_completed(tasks), total=len(tasks), desc=f"Inference ({model.name()})"):
            idx, text = await coro
            results[idx] = text
        logger.info(f"[Engine._infer_single_model] Model {model.name()} finished inference.")
        return results

    # Infer all models concurrently
    async def _infer_all(self):
        logger.info(f"[Engine._infer_all] Starting inference for all models: {[m.name() for m in self.models]}")
        results = {}

        # Process each unique model type (for sharding)
        for model_type, models in self.model_groups.items():
            if len(models) > 1:  # Multiple instances of the same model type - need sharding
                logger.info(
                    f"[Engine._infer_all] Sharding dataset for {len(models)} instances of model type '{model_type}'")
                # Divide dataset among model instances
                shard_size = len(self.dataset) // len(models)
                tasks = {}

                # Track the mapping of original indices to shard indices for recombination
                index_mappings = {}

                # Distribute samples and create tasks
                for i, model in enumerate(models):
                    start_idx = i * shard_size
                    # Last model gets any remaining samples
                    end_idx = (i + 1) * shard_size if i < len(models) - 1 else len(self.dataset)
                    shard = self.dataset[start_idx:end_idx]

                    # Keep track of original indices
                    index_mappings[model.name()] = list(range(start_idx, end_idx))

                    tasks[model.name()] = asyncio.create_task(self._infer_single_model(model, shard))
                    logger.info(
                        f"[Engine._infer_all] Model {model.name()} assigned {len(shard)} samples (indices {start_idx}-{end_idx - 1})")

                # Wait for all sharded tasks to complete
                shard_results = {name: await t for name, t in tasks.items()}

                # Combine results under model_type as the key
                combined_results = [None] * len(self.dataset)

                # Use index mappings to put results back in correct order
                for model_name, model_results in shard_results.items():
                    original_indices = index_mappings[model_name]
                    for shard_idx, orig_idx in enumerate(original_indices):
                        if shard_idx < len(model_results):
                            combined_results[orig_idx] = model_results[shard_idx]

                # Use the model_type as the key for combined results
                results[model_type] = combined_results
                logger.info(f"[Engine._infer_all] Combined results for {len(models)} instances of '{model_type}'")
            else:
                # Single instance, normal processing
                model = models[0]
                model_name = model.name()
                results[model_name] = await self._infer_single_model(model)

        logger.info(f"[Engine._infer_all] All models finished inference.")
        return results

    def run(self):
        logger.info("[Engine.run] Starting evaluation run.")
        predictions = asyncio.run(self._infer_all())
        logger.info(f"[Engine.run] Predictions complete. Calculating scores...")
        scores = {}

        # Pass the metric name to the postprocessor
        process_result = self.postprocessor.process(dataset=self.dataset, predictions=predictions,
                                                    metric=self.metric.name)

        # Extract values from the dictionary returned by the postprocessor
        model_targets = process_result["model_targets"]
        predictions = process_result["processed_predictions"]
        instructions = process_result.get("instructions", None)
        ids = process_result.get("ids", [])
        lengths = process_result.get("lengths", [])

        for model_name, outs in predictions.items():
            # Let the metric handle per-record logging internally
            if ids and lengths:
                model_score = self.metric(outs, model_targets, ids, lengths, instructions=instructions,
                                          dataset_name=self.dataset_name, model_name=model_name)
            else:
                model_score = self.metric(outs, model_targets, instructions=instructions,
                                          dataset_name=self.dataset_name, model_name=model_name)
            scores[model_name] = model_score
        logger.info(f"[Engine.run] Evaluation complete. Returning scores.")
        logger.info(f"[Engine.run] Scores: {scores}")
        return {self.metric.name: scores}


def get_class_from_module(module_prefix, module_name) -> Preprocessor | Postprocessor:
    try:
        # Convert class name (CamelCase) to filename (snake)
        # Get pre or post processor
        module_filename = ''.join(['_' + c.lower() if c.isupper() else c for c in module_name]).lstrip('_')
        module = importlib.import_module(f"{module_prefix}.{module_filename}")
        return getattr(module, module_name)
    except Exception as e:
        logger.warning(f"Could not import {module_name} from {module_prefix}: {e}")
        return None


def _load_callhome_dataset(repo, preprocessor_name, num_samples, properties):
    """Load and process a CallHome dataset using the specified preprocessor."""
    repo = Path(repo).resolve()
    logger.info(f"[_load_callhome_dataset] Loading CallHome local dataset from {repo}")
    # Dynamically load the preprocessor
    PreprocessorClass = get_class_from_module('preprocessors', preprocessor_name)
    if PreprocessorClass is None:
        error_msg = f"Could not load preprocessor {preprocessor_name}"
        logger.error(error_msg)
        raise ValueError(error_msg)
    dataset = PreprocessorClass().process(repo, num_samples=num_samples, properties=properties)
    return dataset


def _load_dataset(repo=None, subset=None, num_samples=None, preprocessor_name="GeneralPreprocessor",
                  user_prompt_add_ons: list[str] = [], system_prompts: list[str] = [], length_filter=None, metric=None,
                  split=None, dataset_info=None, modality=None):
    """Load and preprocess a dataset from a local or remote path."""
    logger.info(f"[_load_dataset] Loading dataset {repo} with preprocessor {preprocessor_name}")

    # Set up properties that will be passed to any preprocessor
    properties = {"metric": metric}
    if user_prompt_add_ons:
        properties["user_prompt_add_ons"] = user_prompt_add_ons
    if system_prompts:
        properties["system_prompts"] = system_prompts
    if length_filter:
        logger.info(f"[_load_dataset] Applying length filter: {length_filter}")
        properties["length_filter"] = tuple(length_filter)  # Convert list to tuple
    if dataset_info:
        properties["dataset_info"] = dataset_info
    if modality:
        properties["modality"] = modality

    # Special handling for local CallHome dataset
    if preprocessor_name.startswith("Callhome"):
        return _load_callhome_dataset(repo, preprocessor_name, num_samples, properties)

    # For HuggingFace datasets
    if repo and (repo.startswith("/") or repo.startswith(".//")):
        repo = Path(repo).resolve()
        logger.info(f"[_load_dataset] Loading local dataset from {repo}")

    logger.info(f"[_load_dataset] Loading HuggingFace dataset repo: {repo}")
    # Determine the preferred split to load directly (more efficient)
    if split is not None:
        logger.info(f"[_load_dataset] Using user-specified split: {split}")
        if isinstance(split, str):
            preferred_splits = [split]
        else:
            preferred_splits = list(split)
    else:
        preferred_splits = ["test", "data", "train"]

    # Try to load a specific split directly
    dset = None
    # Try the preferred splits in order
    token = os.getenv("HF_TOKEN")
    logger.info(f"[_load_dataset] Using token: {token}")
    for split_name in preferred_splits:
        try:
            args = {"path": repo, "split": split_name, "trust_remote_code": True}
            if subset:
                args["name"] = subset
                logger.info(f"[_load_dataset] Attempting to load subset: {subset}, split: {split_name}")
            else:
                logger.info(f"[_load_dataset] Attempting to load split: {split_name}")
            if token:
                args["token"] = token
            dset = load_dataset(**args)
            logger.info(f"[_load_dataset] Successfully loaded split: {split_name}")
            break
        except Exception as e:
            logger.info(f"[_load_dataset] Split {split_name} not available: {e}")

    # Raise an error if no valid split was found
    if dset is None:
        logger.info(f"[_load_dataset] Attempting to load no split")
        try:
            args = {"path": repo, "trust_remote_code": True}
            if subset:
                args["name"] = subset
                logger.info(f"[_load_dataset] Attempting to load subset: {subset}")
            else:
                logger.info(f"[_load_dataset] Attempting to load dataset without subset")
            if token:
                args["token"] = token
            dset = load_dataset(**args)
            logger.info(f"[_load_dataset] Successfully loaded dataset without specific split")
        except Exception as e:
            logger.info(f"[_load_dataset] Failed to load dataset: {str(e)}")
            error_msg = f"[_load_dataset] No valid dataset found in {repo}"
            logger.error(error_msg)
            raise ValueError(e)

    logger.info(f"[_load_dataset] Dataset loaded  |  Size before trunc: {len(dset)}")

    if num_samples is not None:
        logger.info(f"[_load_dataset] Truncating dataset to first {num_samples} samples.")
        dset = dset[:num_samples]
    else:
        dset = dset[:len(dset)]
    logger.info(f"[_load_dataset] Preprocessing dataset using {preprocessor_name}...")
    PreprocessorClass = get_class_from_module('preprocessors', preprocessor_name)
    if PreprocessorClass is None:
        error_msg = f"Could not load preprocessor {preprocessor_name}"
        logger.error(error_msg)
        raise ValueError(error_msg)
    processed = PreprocessorClass().process(dset, num_samples, properties)
    logger.info(f"[_load_dataset] Dataset loaded and processed. Size: {len(processed)}")
    return processed


def _load_models(cfg_list: list[dict]) -> list[Model]:
    logger.info(f"[_load_models] Instantiating models from config: {cfg_list}")
    models = []
    for cfg in cfg_list:
        model_name = cfg["info"].get("name")
        logger.info(f"[_load_models] Instantiating model for {model_name}")
        model_obj = Model(cfg["info"])
        models.append(model_obj)
    if not models:
        logger.info("[_load_models] ERROR: No valid models found in configuration.")
        raise ValueError("No valid models found in configuration.")
    for model in models:
        logger.info(f"Loaded {model.name()}")
    logger.info(f"[_load_models] Successfully instantiated {len(models)} model(s).")
    return models


def _load_metric(name: str, language: str = "en", judge_concurrency: int | None = None, judge_model: str | None = None):
    logger.info(
        f"[_load_metric] Loading metric: {name} (judge_concurrency={judge_concurrency}, judge_model={judge_model})")

    if name not in metric_map:
        raise ValueError(f"Unknown metric: {name}. Available metrics: {list(metric_map.keys())}")

    module_name, class_name = metric_map[name]

    try:
        # Dynamically import the module and class
        module = __import__(module_name, fromlist=[class_name])
        MetricClass = getattr(module, class_name)

        # Handle metric-specific initialization parameters
        if "wer" in name.lower():
            metric = MetricClass(language=language)
        elif "judge" in name.lower():
            metric = MetricClass(max_concurrency=judge_concurrency, model=judge_model)
        else:
            # Default initialization for other metrics
            metric = MetricClass()

        logger.info(f"[_load_metric] Metric loaded: {metric.name}")
        return metric
    except (ImportError, AttributeError) as e:
        logger.error(f"[_load_metric] Failed to load metric {name}: {e}")
        raise ValueError(f"Failed to load metric {name}: {e}")


# TO-DO: need to implement command line override, add common configs, group by task type
# main that runs
def main(cfg_path='config.yaml'):
    logger.info(f"[main] Loading config from {cfg_path}")
<<<<<<< HEAD
    
    # Validate the configuration file
    try:
        logger.info(f"[main] Validating config file: {cfg_path}")
        cfg = validate_config(cfg_path)
        logger.info(f"[main] Config file validation successful")
    except ValueError as e:
        logger.error(f"[main] Config validation error: {e}")
        raise
    
=======
    with open(cfg_path, 'r') as f:
        cfg = yaml.safe_load(f)

>>>>>>> fddc45c0
    # Load runspec files from the runspecs directory
    runspecs_dir = Path("runspecs")

    # Get list of all category directories in the runspecs directory
    category_dirs = [d for d in runspecs_dir.iterdir() if d.is_dir()]
<<<<<<< HEAD
    
=======
    logger.info(f"[main] Found {len(category_dirs)} category directories in runspecs")

>>>>>>> fddc45c0
    # Get list of all runspec files in all category directories
    runspec_files = []
    for category_dir in category_dirs:
        category_json_files = list(category_dir.glob("*.json"))
        runspec_files.extend(category_json_files)
<<<<<<< HEAD
    
=======
        logger.info(f"[main] Found {len(category_json_files)} runspec files in {category_dir.name}")


    logger.info(f"[main] Found {len(runspec_files)} total runspec files")

>>>>>>> fddc45c0

    # Load metric and model settings
    judge_concurrency = cfg.get("judge_concurrency", 1)
    judge_model = cfg.get("judge_model", None)
    user_prompt_add_ons = cfg.get("user_prompt_add_ons", [])
    system_prompts = cfg.get("system_prompts", [])
    length_filter = cfg.get("length_filter", None)
    num_samples = cfg.get("num_samples", None)

    # Load models
    logger.info(f"[main] Loading models...")
    models = _load_models(cfg.get("models", []))
    logger.info(f"[main] Loaded {len(models)} model(s).")

    if len(models) == 0:
        raise ValueError(f"No models found in {cfg_path}")

    # Get dataset-metric pairs from config.yaml
    dataset_metric_pairs = []
    for pair_str in cfg.get("dataset_metric", []):
        # Remove parentheses and split by comma
        pair_str = pair_str.strip().strip("()").strip()
        items = [x.strip() for x in pair_str.split(",")]
        if len(items) != 2:
            raise ValueError(f"Invalid dataset_metric pair: {pair_str}. Must be in format '(dataset, metric)'")
        dataset_name, metric_name = items
        dataset_metric_pairs.append((dataset_name, metric_name))

    logger.info(f"[main] Dataset-metric pairs from config: {dataset_metric_pairs}")

    # Store all scores in a flat dict with keys in format: 'dataset_name_metric_name'
    all_scores = {}

    # Process each dataset-metric pair
    for dname, metric_name in dataset_metric_pairs:
        logger.info(f"[main] Processing dataset '{dname}' with metric '{metric_name}' ...")

        # Step 1: Look for a matching runspec file
        found_runspec = False
        selected_datasets = {}

        # Try to match the dataset name with one of the runspec files or categories
        for runspec_file in runspec_files:
            category_name = runspec_file.parent.name  # Get the category directory name
            runspec_name = runspec_file.stem

            # Check if dataset name exactly matches the category name
            if dname == category_name:
                logger.info(f"[main] Found matching category: {category_name}")
                found_runspec = True

                # Load all runspec files in this category
                category_datasets = {}
                category_files = list(runspec_file.parent.glob("*.json"))
                for cat_file in category_files:
                    with open(cat_file, 'r') as f:
                        file_db = json.load(f)
                    category_datasets.update(file_db)

                # Check if the metric is allowed for any runspec in this category
                allowed = False
                matched_runspecs = []

                # Get all runspec names in this category (just the filenames without extensions)
                runspec_names = [cf.stem for cf in category_files]

                # Check if any of those runspecs are in allowed_task_metrics
                for runspec_name in runspec_names:
                    if runspec_name in allowed_task_metrics:
                        matched_runspecs.append(runspec_name)
                        if metric_name in allowed_task_metrics[runspec_name]:
                            allowed = True
                            break
                # If we found matches but the metric isn't allowed for any of them, skip
                if matched_runspecs and not allowed:
                    logger.warning(
                        f"[main] Metric '{metric_name}' is not allowed for any task in category '{category_name}'. Skipping.")
                    continue

                # Use all datasets in this category
                selected_datasets = category_datasets
                break

            # Check if dataset name exactly matches the runspec file name
            elif dname == runspec_name:
                found_runspec = True

                # Check if the metric is allowed for this runspec/task
                if runspec_name in allowed_task_metrics:
                    if metric_name not in allowed_task_metrics[runspec_name]:
                        logger.warning(
                            f"[main] Metric '{metric_name}' is not allowed for task '{runspec_name}'. Allowed metrics: {allowed_task_metrics[runspec_name]}. Skipping.")
                        continue

                # Load the runspec file
                with open(runspec_file, 'r') as f:
                    runspec_db = json.load(f)

                # Use all datasets in this runspec
                selected_datasets = runspec_db
                break

        # Step 2: If no matching runspec file by name, search within all runspec files for the specific dataset
        if not found_runspec:
            logger.info(f"[main] No matching runspec file for '{dname}'. Searching within individual runspec files...")

            # Search through all runspec files to find the dataset
            for runspec_file in runspec_files:
                category_name = runspec_file.parent.name  # Get the category directory name

                with open(runspec_file, 'r') as f:
                    runspec_db = json.load(f)

                if dname in runspec_db:
                    # Get the runspec name (task name) to check allowed metrics
                    runspec_name = runspec_file.stem

                    # Check if the metric is allowed for this runspec/task
                    if runspec_name in allowed_task_metrics:
                        if metric_name not in allowed_task_metrics[runspec_name]:
                            logger.warning(
                                f"[main] Metric '{metric_name}' is not allowed for task '{runspec_name}'. Allowed metrics: {allowed_task_metrics[runspec_name]}. Skipping.")
                            continue

                    # Use only this specific dataset
                    selected_datasets = {dname: runspec_db[dname]}
                    found_runspec = True
                    break

            if not found_runspec:
                continue

        # Check for accented filter setting
        accented_filter = cfg.get("accented", None)
        if accented_filter is not None:
            logger.info(f"[main] Applying accented filter setting: {accented_filter}")

        # Check for language filter setting
        language_filter = cfg.get("language", None)
        if language_filter is not None:
            logger.info(f"[main] Applying language filter setting: {language_filter}")

        # Process each selected dataset
        for dataset_name, dataset_info in selected_datasets.items():
            # Check if we need to filter out accented datasets
            if accented_filter is False and dataset_info.get("accented", False) is True:
                logger.info(
                    f"[main] Skipping dataset '{dataset_name}' because it is accented and accented filter is False")
                continue

            # Check if we need to filter by language
            if language_filter is not None:
                dataset_language = dataset_info.get("language", "").lower()
                if dataset_language and language_filter.lower() != dataset_language:
                    logger.info(
                        f"[main] Skipping dataset '{dataset_name}' because its language '{dataset_language}' doesn't match filter '{language_filter}'")
                    continue

            logger.info(f"[main] Loading dataset '{dataset_name}' with metric '{metric_name}' ...")

            repo = dataset_info.get("hf_repo", None)
            split = None
            if not repo:
                repo = dataset_info.get("path", None)
            subset = dataset_info.get("subset", "")
            language = dataset_info.get("language", "en")
            preprocessor_name = dataset_info["preprocessor"]
            postprocessor_name = dataset_info["postprocessor"]
            modality = dataset_info.get("modality", "audio")

            if cfg.get("split", None) is not None:
                split = cfg.get("split")

            if dataset_info.get("split", None) is not None:
                split = dataset_info["split"]

            dataset = _load_dataset(
                repo, subset=subset,
                num_samples=num_samples,
                preprocessor_name=preprocessor_name,
                user_prompt_add_ons=user_prompt_add_ons,
                system_prompts=system_prompts,
                length_filter=length_filter,
                metric=metric_name,
                split=split,
                dataset_info=dataset_info,
                modality=modality
            )
            metric = _load_metric(metric_name, language=language, judge_concurrency=judge_concurrency,
                                  judge_model=judge_model)

            # Dynamically import postprocessor class
            PostprocessorClass = get_class_from_module('postprocessors', postprocessor_name)
            if PostprocessorClass is None:
                logger.warning(f"Could not load postprocessor {postprocessor_name}, using default GeneralPostprocessor")
                # Try to load the default postprocessor
                PostprocessorClass = get_class_from_module('postprocessors', 'GeneralPostprocessor')
            postprocessor = PostprocessorClass()

            logger.info("[main] Initializing Engine and running evaluation...")
            result = Engine(models, dataset, metric, postprocessor, dataset_name).run()
            key = f"{dataset_name}_{metric_name}"
            all_scores[key] = result

    logger.info("[main] Evaluation scores:")
    logger.info(json.dumps(all_scores, indent=2))


if __name__ == "__main__":
    parser = argparse.ArgumentParser(description='Run audio evaluation benchmark')
    parser.add_argument('--config', '-c', default='config.yaml',
                        help='Path to configuration file (default: config.yaml)')
    args = parser.parse_args()

    # Pass the config path to main
    main(cfg_path=args.config)<|MERGE_RESOLUTION|>--- conflicted
+++ resolved
@@ -337,47 +337,32 @@
 # main that runs
 def main(cfg_path='config.yaml'):
     logger.info(f"[main] Loading config from {cfg_path}")
-<<<<<<< HEAD
     
     # Validate the configuration file
     try:
         logger.info(f"[main] Validating config file: {cfg_path}")
-        cfg = validate_config(cfg_path)
+        # MOCK VALIDATION UNTIL MERGES DONE - when done we load config direct from here
+        #cfg = validate_config(cfg_path)
         logger.info(f"[main] Config file validation successful")
     except ValueError as e:
         logger.error(f"[main] Config validation error: {e}")
         raise
     
-=======
     with open(cfg_path, 'r') as f:
         cfg = yaml.safe_load(f)
 
->>>>>>> fddc45c0
     # Load runspec files from the runspecs directory
     runspecs_dir = Path("runspecs")
 
     # Get list of all category directories in the runspecs directory
     category_dirs = [d for d in runspecs_dir.iterdir() if d.is_dir()]
-<<<<<<< HEAD
     
-=======
-    logger.info(f"[main] Found {len(category_dirs)} category directories in runspecs")
-
->>>>>>> fddc45c0
     # Get list of all runspec files in all category directories
     runspec_files = []
     for category_dir in category_dirs:
         category_json_files = list(category_dir.glob("*.json"))
         runspec_files.extend(category_json_files)
-<<<<<<< HEAD
     
-=======
-        logger.info(f"[main] Found {len(category_json_files)} runspec files in {category_dir.name}")
-
-
-    logger.info(f"[main] Found {len(runspec_files)} total runspec files")
-
->>>>>>> fddc45c0
 
     # Load metric and model settings
     judge_concurrency = cfg.get("judge_concurrency", 1)
