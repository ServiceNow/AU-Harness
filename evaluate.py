from utils.custom_logging import configure

configure()
import logging

logging.getLogger("httpx").setLevel(logging.WARNING)
logger = logging.getLogger(__name__)
from preprocessors.base import Preprocessor
import os
import json
from pathlib import Path
import asyncio
from datasets import load_dataset
import yaml
from tqdm import tqdm
import importlib
import argparse
import statistics
# Central logging setup
from models.model import Model
from metrics.metrics import Metrics
from postprocessors.base import Postprocessor
<<<<<<< HEAD
from utils.constants import metric_map, metric_output
=======
from utils.constants import metric_map, allowed_task_metrics
from utils.util import validate_config

>>>>>>> 01a0cd15

class Engine:
    """Evaluate one or many models over the same dataset concurrently."""

    def __init__(self, models: list[Model], dataset: list[dict], metric: Metrics, postprocessor, dataset_name: str):
        logger.info(
            f"[Engine.__init__] Initializing Engine with {len(models)} model(s), dataset size: {len(dataset)}, metric: {metric.name}")
        self.models = models
        self.dataset = dataset
        self.metric = metric
        self.postprocessor = postprocessor
        # Keep track of dataset name so we can create per-dataset log files
        self.dataset_name = dataset_name

        # Group models by their model attribute for sharding
        self.model_groups = {}
        for model in models:
            model_type = model.model  # The model attribute we're sharding on
            if model_type not in self.model_groups:
                self.model_groups[model_type] = []
            self.model_groups[model_type].append(model)

        # Log model grouping information
        for model_type, group_models in self.model_groups.items():
            if len(group_models) > 1:
                logger.info(
                    f"[Engine.__init__] Model type '{model_type}' has {len(group_models)} instances - will shard dataset")

    # ---------------- internal helpers ----------------x
    # infer by batch size, calling generate text with retry for each sample
    async def _infer_single_model(self, model: Model, samples=None) -> list[str]:
        samples = samples if samples is not None else self.dataset  # Use provided samples or full dataset
        logger.info(f"[Engine._infer_single_model] Running model: {model.name()} on dataset of size {len(samples)}")
        sem = asyncio.Semaphore(model.batch_size)  # Use per-model batch size

        async def _call(idx: int, sample: dict):
            async with sem:
                resp = await model._generate_text_with_retry(sample, {"chunk_size": model.chunk_size,
                                                                      "metric": self.metric.name})
                if 'tools' in sample.keys():
                    return idx, resp
                return idx, (resp.llm_response if resp else "")

        # Create tasks paired with their original index
        tasks = [_call(i, ex) for i, ex in enumerate(samples)]
        results: list[str | None] = [None] * len(tasks)
        for coro in tqdm(asyncio.as_completed(tasks), total=len(tasks), desc=f"Inference ({model.name()})"):
            idx, text = await coro
            results[idx] = text
        logger.info(f"[Engine._infer_single_model] Model {model.name()} finished inference.")
        return results

    # Infer all models concurrently
    async def _infer_all(self):
        logger.info(f"[Engine._infer_all] Starting inference for all models: {[m.name() for m in self.models]}")
        results = {}

        # Process each unique model type (for sharding)
        for model_type, models in self.model_groups.items():
            if len(models) > 1:  # Multiple instances of the same model type - need sharding
                logger.info(
                    f"[Engine._infer_all] Sharding dataset for {len(models)} instances of model type '{model_type}'")
                # Divide dataset among model instances
                shard_size = len(self.dataset) // len(models)
                tasks = {}

                # Track the mapping of original indices to shard indices for recombination
                index_mappings = {}

                # Distribute samples and create tasks
                for i, model in enumerate(models):
                    start_idx = i * shard_size
                    # Last model gets any remaining samples
                    end_idx = (i + 1) * shard_size if i < len(models) - 1 else len(self.dataset)
                    shard = self.dataset[start_idx:end_idx]

                    # Keep track of original indices
                    index_mappings[model.name()] = list(range(start_idx, end_idx))

                    tasks[model.name()] = asyncio.create_task(self._infer_single_model(model, shard))
                    logger.info(
                        f"[Engine._infer_all] Model {model.name()} assigned {len(shard)} samples (indices {start_idx}-{end_idx - 1})")

                # Wait for all sharded tasks to complete
                shard_results = {name: await t for name, t in tasks.items()}

                # Combine results under model_type as the key
                combined_results = [None] * len(self.dataset)

                # Use index mappings to put results back in correct order
                for model_name, model_results in shard_results.items():
                    original_indices = index_mappings[model_name]
                    for shard_idx, orig_idx in enumerate(original_indices):
                        if shard_idx < len(model_results):
                            combined_results[orig_idx] = model_results[shard_idx]

                # Use the model_type as the key for combined results
                results[model_type] = combined_results
                logger.info(f"[Engine._infer_all] Combined results for {len(models)} instances of '{model_type}'")
            else:
                # Single instance, normal processing
                model = models[0]
                model_name = model.name()
                results[model_name] = await self._infer_single_model(model)

        logger.info(f"[Engine._infer_all] All models finished inference.")
        return results

    def run(self):
        logger.info("[Engine.run] Starting evaluation run.")
        predictions = asyncio.run(self._infer_all())
        logger.info(f"[Engine.run] Predictions complete. Calculating scores...")
        scores = {}

        # Pass the metric name to the postprocessor
        process_result = self.postprocessor.process(dataset=self.dataset, predictions=predictions,
                                                    metric=self.metric.name)

        # Extract values from the dictionary returned by the postprocessor
        model_targets = process_result["model_targets"]
        predictions = process_result["processed_predictions"]
        instructions = process_result.get("instructions", None)
        ids = process_result.get("ids", [])
        lengths = process_result.get("lengths", [])

        for model_name, outs in predictions.items():
            # Reset the metric's record_level_scores before each model evaluation
            self.metric.reset()
            
            # Let the metric handle per-record logging internally
            if ids and lengths:
                model_score = self.metric(outs, model_targets, ids, lengths, instructions=instructions,
                                          dataset_name=self.dataset_name, model_name=model_name)
            else:
                model_score = self.metric(outs, model_targets, instructions=instructions,
                                          dataset_name=self.dataset_name, model_name=model_name)
            scores[model_name] = model_score
        logger.info(f"[Engine.run] Evaluation complete. Returning scores.")
        logger.info(f"[Engine.run] Scores: {scores}")
        # Return scores directly without nesting under metric name
        return scores


def get_class_from_module(module_prefix, module_name) -> Preprocessor | Postprocessor:
    try:
        # Convert class name (CamelCase) to filename (snake)
        # Get pre or post processor
        module_filename = ''.join(['_' + c.lower() if c.isupper() else c for c in module_name]).lstrip('_')
        module = importlib.import_module(f"{module_prefix}.{module_filename}")
        return getattr(module, module_name)
    except Exception as e:
        logger.warning(f"Could not import {module_name} from {module_prefix}: {e}")
        return None


def _load_callhome_dataset(repo, preprocessor_name, num_samples, properties):
    """Load and process a CallHome dataset using the specified preprocessor."""
    repo = Path(repo).resolve()
    logger.info(f"[_load_callhome_dataset] Loading CallHome local dataset from {repo}")
    # Dynamically load the preprocessor
    PreprocessorClass = get_class_from_module('preprocessors', preprocessor_name)
    if PreprocessorClass is None:
        error_msg = f"Could not load preprocessor {preprocessor_name}"
        logger.error(error_msg)
        raise ValueError(error_msg)
    dataset = PreprocessorClass().process(repo, num_samples=num_samples, properties=properties)
    dataset_size = len(dataset) if dataset else 0
    return dataset, dataset_size


def _load_dataset(repo=None, subset=None, num_samples=None, preprocessor_name="GeneralPreprocessor",
                  user_prompt_add_ons: list[str] = [], system_prompts: list[str] = [], length_filter=None, metric=None,
                  split=None, dataset_info=None, modality=None):
    """Load and preprocess a dataset from a local or remote path."""
    logger.info(f"[_load_dataset] Loading dataset {repo} with preprocessor {preprocessor_name}")

    # Set up properties that will be passed to any preprocessor
    properties = {"metric": metric}
    if user_prompt_add_ons:
        properties["user_prompt_add_ons"] = user_prompt_add_ons
    if system_prompts:
        properties["system_prompts"] = system_prompts
    if length_filter:
        logger.info(f"[_load_dataset] Applying length filter: {length_filter}")
        properties["length_filter"] = tuple(length_filter)  # Convert list to tuple
    if dataset_info:
        properties["dataset_info"] = dataset_info
    if modality:
        properties["modality"] = modality

    # Special handling for local CallHome dataset
    if preprocessor_name.startswith("Callhome"):
        return _load_callhome_dataset(repo, preprocessor_name, num_samples, properties)

    # For HuggingFace datasets
    if repo and (repo.startswith("/") or repo.startswith(".//")):
        repo = Path(repo).resolve()
        logger.info(f"[_load_dataset] Loading local dataset from {repo}")

    logger.info(f"[_load_dataset] Loading HuggingFace dataset repo: {repo}")
    # Determine the preferred split to load directly (more efficient)
    if split is not None:
        logger.info(f"[_load_dataset] Using user-specified split: {split}")
        if isinstance(split, str):
            preferred_splits = [split]
        else:
            preferred_splits = list(split)
    else:
        preferred_splits = ["test", "data", "train"]

    # Try to load a specific split directly
    dset = None
    # Try the preferred splits in order
    token = os.getenv("HF_TOKEN")
    logger.info(f"[_load_dataset] Using token: {token}")
    for split_name in preferred_splits:
        try:
            args = {"path": repo, "split": split_name, "trust_remote_code": True}
            if subset:
                args["name"] = subset
                logger.info(f"[_load_dataset] Attempting to load subset: {subset}, split: {split_name}")
            else:
                logger.info(f"[_load_dataset] Attempting to load split: {split_name}")
            if token:
                args["token"] = token
            dset = load_dataset(**args)
            logger.info(f"[_load_dataset] Successfully loaded split: {split_name}")
            break
        except Exception as e:
            logger.info(f"[_load_dataset] Split {split_name} not available: {e}")

    # Raise an error if no valid split was found
    if dset is None:
        logger.info(f"[_load_dataset] Attempting to load no split")
        try:
            args = {"path": repo, "trust_remote_code": True}
            if subset:
                args["name"] = subset
                logger.info(f"[_load_dataset] Attempting to load subset: {subset}")
            else:
                logger.info(f"[_load_dataset] Attempting to load dataset without subset")
            if token:
                args["token"] = token
            dset = load_dataset(**args)
            logger.info(f"[_load_dataset] Successfully loaded dataset without specific split")
        except Exception as e:
            logger.info(f"[_load_dataset] Failed to load dataset: {str(e)}")
            error_msg = f"[_load_dataset] No valid dataset found in {repo}"
            logger.error(error_msg)
            raise ValueError(e)

    logger.info(f"[_load_dataset] Dataset loaded  |  Size before trunc: {len(dset)}")

    if num_samples is not None:
        logger.info(f"[_load_dataset] Truncating dataset to first {num_samples} samples.")
        dset = dset[:num_samples]
    else:
        dset = dset[:len(dset)]
    logger.info(f"[_load_dataset] Preprocessing dataset using {preprocessor_name}...")
    PreprocessorClass = get_class_from_module('preprocessors', preprocessor_name)
    if PreprocessorClass is None:
        error_msg = f"Could not load preprocessor {preprocessor_name}"
        logger.error(error_msg)
        raise ValueError(error_msg)
    processed = PreprocessorClass().process(dset, num_samples, properties)
    dataset_size = len(processed)
    logger.info(f"[_load_dataset] Dataset loaded and processed. Size: {dataset_size}")
    
    # Return both the processed dataset and its size
    return processed, dataset_size


def _load_models(cfg_list: list[dict]) -> list[Model]:
    logger.info(f"[_load_models] Instantiating models from config: {cfg_list}")
    models = []
    for cfg in cfg_list:
        model_name = cfg["info"].get("name")
        logger.info(f"[_load_models] Instantiating model for {model_name}")
        model_obj = Model(cfg["info"])
        models.append(model_obj)
    if not models:
        logger.info("[_load_models] ERROR: No valid models found in configuration.")
        raise ValueError("No valid models found in configuration.")
    for model in models:
        logger.info(f"Loaded {model.name()}")
    logger.info(f"[_load_models] Successfully instantiated {len(models)} model(s).")
    return models


def _load_metric(name: str, language: str = "en", judge_concurrency: int | None = None, judge_model: str | None = None):
    logger.info(
        f"[_load_metric] Loading metric: {name} (judge_concurrency={judge_concurrency}, judge_model={judge_model})")

    if name not in metric_map:
        raise ValueError(f"Unknown metric: {name}. Available metrics: {list(metric_map.keys())}")

    module_name, class_name = metric_map[name]

    try:
        # Dynamically import the module and class
        module = __import__(module_name, fromlist=[class_name])
        MetricClass = getattr(module, class_name)

        # Handle metric-specific initialization parameters
        if "wer" in name.lower():
            metric = MetricClass(language=language)
        elif "judge" in name.lower():
            metric = MetricClass(max_concurrency=judge_concurrency, model=judge_model)
        else:
            # Default initialization for other metrics
            metric = MetricClass()

        logger.info(f"[_load_metric] Metric loaded: {metric.name}")
        return metric
    except (ImportError, AttributeError) as e:
        logger.error(f"[_load_metric] Failed to load metric {name}: {e}")
        raise ValueError(f"Failed to load metric {name}: {e}")


<<<<<<< HEAD

def _calculate_aggregates(aggregates, all_scores, models):
    """
    Process aggregate metrics by calculating means across multiple datasets for a specific metric.
    
    Args:
        aggregates: List of aggregate configurations from the config file in format [metric_name, [dataset1, dataset2, ...]]
        all_scores: Dictionary of scores keyed by dataset_metric pairs
        models: List of model instances used for evaluation
    """
    logger.info("[calculate_aggregates] Processing aggregate metrics...")
    aggregate_scores = {}
    models_list = [model.name() for model in models]
    
    # Load all runspec files
    runspecs_dir = Path("runspecs")
    runspec_files = list(runspecs_dir.glob("*.json"))
    
    for agg_item in aggregates:
        # Skip invalid aggregates
        if not isinstance(agg_item, (list, tuple)) or len(agg_item) != 2:
            logger.warning(f"[calculate_aggregates] Invalid aggregate format: {agg_item}")
            continue
            
        metric_name, dataset_specs = agg_item
        if not isinstance(dataset_specs, list) or not dataset_specs:
            logger.warning(f"[calculate_aggregates] Invalid dataset specs list in aggregate for metric '{metric_name}'")
            continue
        
        # Step 1: Look up metric keys from constants.py
        if metric_name not in metric_output:
            logger.warning(f"[calculate_aggregates] Metric '{metric_name}' not found in metric_output dict")
            continue
        
        metric_keys = metric_output[metric_name]
        
        # Step 2: Process each dataset/runspec entry
        processed_datasets = []  # For actual calculations
        display_names = []  # For display purposes (runspecs or dataset names)
        
        for dataset_spec in dataset_specs:
            # Check if this is a runspec file name rather than a dataset name
            found_runspec, runspec_data = _find_runspec_by_name(dataset_spec, runspec_files)
            
            # Always add the dataset/runspec name for display
            display_names.append(dataset_spec)
            
            if found_runspec:
                # Add each dataset from the runspec for calculation
                processed_datasets.extend(runspec_data.keys())
            else:
                # If not a runspec file, treat as a regular dataset name
                processed_datasets.append(dataset_spec)
        
        if not processed_datasets:
            logger.warning(f"[calculate_aggregates] No valid datasets found for metric '{metric_name}'")
            continue
        
        # Step 3: Calculate aggregates for each model using the metric keys
        model_agg_scores = {}
        
        for model_name in models_list:
            model_scores = {}
            
            # For each metric key, collect values across all datasets
            for metric_key in metric_keys:
                values = []
                dataset_sizes = []
                
                # Process each dataset
                for dataset_name in processed_datasets:
                    key = f"{dataset_name}_{metric_name}"
                    
                    try:
                        # Access scores for this dataset and metric
                        score_data = all_scores[key]
                        dataset_size = score_data.get("dataset_size", 1)  # Get dataset size, default to 1
                        model_dict = score_data["result"][model_name]
                        
                        # Check if the specific metric key exists in this dataset's results
                        if metric_key in model_dict:
                            value = model_dict[metric_key]
                            if isinstance(value, (int, float)):
                                values.append(value)
                                dataset_sizes.append(dataset_size)
                    except KeyError as e:
                        logger.warning(f"[calculate_aggregates] Error accessing data for {model_name} in {key}: {str(e)}")
                
                # Calculate weighted average for this metric key
                if values:
                    if sum(dataset_sizes) > 0:
                        weighted_avg = sum(v * w for v, w in zip(values, dataset_sizes)) / sum(dataset_sizes)
                        model_scores[metric_key] = weighted_avg
                    else:
                        # Fallback to simple mean if weights are all zero
                        model_scores[metric_key] = statistics.mean(values)
            
            # Add scores for this model
            if model_scores:
                model_agg_scores[model_name] = model_scores
            else:
                logger.warning(f"[calculate_aggregates] No scores to aggregate for {model_name} in '{metric_name}'")
        
        # Add aggregate scores to the results
        if model_agg_scores:
            # Create a key with metric name and original runspec/dataset names
            display_names_str = ", ".join(display_names)
            aggregate_key = f"{metric_name} - {display_names_str}"
            aggregate_scores[aggregate_key] = model_agg_scores
            logger.info(f"[calculate_aggregates] Created aggregate '{aggregate_key}' with {len(processed_datasets)} datasets")
    
    # Add aggregate scores to all_scores
    if aggregate_scores:
        logger.info(f"[calculate_aggregates] Final aggregate scores: {json.dumps(aggregate_scores, indent=2)}")
        all_scores["aggregates"] = aggregate_scores
        

#TO-DO: need to implement command line override, add common configs, group by task type
def _find_runspec_by_name(dataset_name, runspec_files):
    """
    Find a runspec file by exact name match.
    
    Args:
        dataset_name: Name of the dataset to find
        runspec_files: List of runspec files to search in
        
    Returns:
        tuple: (found_runspec, selected_datasets)
    """
    for runspec_file in runspec_files:
        runspec_name = runspec_file.stem
        
        # Check if dataset name exactly matches the runspec file name
        if dataset_name == runspec_name:            
            # Load the runspec file
            with open(runspec_file, 'r') as f:
                runspec_db = json.load(f)
            
            # Use all datasets in this runspec
            return True, runspec_db
    
    return False, {}


def _process_dataset_and_evaluate(dataset_name, dataset_info, metric_name, cfg, models, all_scores):
    """
    Process a dataset and run evaluation on it.
    
    Args:
        dataset_name: Name of the dataset to process
        dataset_info: Dictionary containing dataset information
        metric_name: Name of the metric to use
        cfg: Configuration dictionary
        models: List of model instances
        all_scores: Dictionary to store evaluation results
        
    Returns:
        bool: True if evaluation was performed, False if dataset was skipped
    """
    # Get needed settings directly from cfg
    accented_filter = cfg.get("accented", None)
    language_filter = cfg.get("language", None)
    num_samples = cfg.get("num_samples", None)
    user_prompt_add_ons = cfg.get("user_prompt_add_ons", [])
    system_prompts = cfg.get("system_prompts", [])
    length_filter = cfg.get("length_filter", None)
    judge_concurrency = cfg.get("judge_concurrency", 1)
    judge_model = cfg.get("judge_model", None)
    
    # Check if we need to filter out accented datasets
    if accented_filter is False and dataset_info.get("accented", False) is True:
        logger.info(f"[_process_dataset] Skipping dataset '{dataset_name}' because it is accented and accented filter is False")
        return False
        
    # Check if we need to filter by language
    if language_filter is not None:
        dataset_language = dataset_info.get("language", "").lower()
        if dataset_language and language_filter.lower() != dataset_language:
            logger.info(f"[_process_dataset] Skipping dataset '{dataset_name}' because its language '{dataset_language}' doesn't match filter '{language_filter}'")
            return False
    
    logger.info(f"[_process_dataset] Loading dataset '{dataset_name}' with metric '{metric_name}' ...")
    
    # Extract dataset parameters
    repo = dataset_info.get("hf_repo", None)
    split = None
    if not repo:
        repo = dataset_info.get("path", None)
    subset = dataset_info.get("subset", "")
    language = dataset_info.get("language", "en")
    preprocessor_name = dataset_info["preprocessor"]
    postprocessor_name = dataset_info["postprocessor"]

    if cfg.get("split", None) is not None:
        split = cfg.get("split")

    if dataset_info.get("split", None) is not None:
        split = dataset_info["split"]

    
    # Load dataset, metric, and postprocessor
    dataset, dataset_size = _load_dataset(repo, subset=subset, num_samples=num_samples, preprocessor_name=preprocessor_name, user_prompt_add_ons=user_prompt_add_ons, 
                                    system_prompts=system_prompts, length_filter=length_filter, metric=metric_name, split=split, dataset_info=dataset_info)
    metric = _load_metric(metric_name, language=language, judge_concurrency=judge_concurrency, judge_model=judge_model)
    
    # Dynamically import postprocessor class
    PostprocessorClass = get_class_from_module('postprocessors', postprocessor_name)
    if PostprocessorClass is None:
        logger.warning(f"Could not load postprocessor {postprocessor_name}, using default GeneralPostprocessor")
        # Try to load the default postprocessor
        PostprocessorClass = get_class_from_module('postprocessors', 'GeneralPostprocessor')
    postprocessor = PostprocessorClass()
    
    logger.info("[_process_dataset] Initializing Engine and running evaluation...")
    result = Engine(models, dataset, metric, postprocessor, dataset_name).run()
    key = f"{dataset_name}_{metric_name}"
    # Store both the result and dataset size together
    all_scores[key] = {"result": result, "dataset_size": dataset_size}
    
    return True


def _find_dataset_in_runspecs(dataset_name, runspec_files):
    """
    Search for a dataset within all runspec files.
    
    Args:
        dataset_name: Name of the dataset to find
        runspec_files: List of runspec files to search in
        
    Returns:
        tuple: (found_runspec, selected_datasets)
    """
    logger.info(f"[find_dataset_in_runspecs] No matching runspec file for '{dataset_name}'. Searching within individual runspec files...")
    
    # Search through all runspec files to find the dataset
    for runspec_file in runspec_files:
        with open(runspec_file, 'r') as f:
            runspec_db = json.load(f)
        
        if dataset_name in runspec_db:
            logger.info(f"[find_dataset_in_runspecs] Found dataset '{dataset_name}' in {runspec_file}")
            # Use only this specific dataset
            return True, {dataset_name: runspec_db[dataset_name]}
    
    logger.warning(f"[find_dataset_in_runspecs] Dataset '{dataset_name}' not found in any runspec file")
    return False, {}


def _load_config(cfg_path):
    """
    Load configuration from YAML file.
    
    Args:
        cfg_path: Path to the configuration YAML file
        
    Returns:
        tuple: (cfg, runspec_files)
    """
    logger.info(f"[load_config] Loading config from {cfg_path}")
=======
# TO-DO: need to implement command line override, add common configs, group by task type
# main that runs
def main(cfg_path='config.yaml'):
    logger.info(f"[main] Loading config from {cfg_path}")
    
    # Validate the configuration file
    try:
        logger.info(f"[main] Validating config file: {cfg_path}")
        # MOCK VALIDATION UNTIL MERGES DONE - when done we load config direct from here
        #cfg = validate_config(cfg_path)
        logger.info(f"[main] Config file validation successful")
    except ValueError as e:
        logger.error(f"[main] Config validation error: {e}")
        raise
    
>>>>>>> 01a0cd15
    with open(cfg_path, 'r') as f:
        cfg = yaml.safe_load(f)

    # Load runspec files from the runspecs directory
    runspecs_dir = Path("runspecs")

    # Get list of all category directories in the runspecs directory
    category_dirs = [d for d in runspecs_dir.iterdir() if d.is_dir()]
    
<<<<<<< HEAD
    # Get list of all runspec files in the runspecs directory
    runspec_files = list(runspecs_dir.glob("*.json"))
    logger.info(f"[load_config] Found {len(runspec_files)} runspec files")
    
    return cfg, runspec_files



def main(cfg_path='config.yaml'):
    # Load configuration
    cfg, runspec_files = _load_config(cfg_path)
    
    # Get settings from cfg
    accented_filter = cfg.get("accented", None)
    language_filter = cfg.get("language", None)
    
=======
    # Get list of all runspec files in all category directories
    runspec_files = []
    for category_dir in category_dirs:
        category_json_files = list(category_dir.glob("*.json"))
        runspec_files.extend(category_json_files)
    

    # Load metric and model settings
    judge_concurrency = cfg.get("judge_concurrency", 1)
    judge_model = cfg.get("judge_model", None)
    user_prompt_add_ons = cfg.get("user_prompt_add_ons", [])
    system_prompts = cfg.get("system_prompts", [])
    length_filter = cfg.get("length_filter", None)
    num_samples = cfg.get("num_samples", None)

>>>>>>> 01a0cd15
    # Load models
    logger.info(f"[main] Loading models...")
    models = _load_models(cfg.get("models", []))
    logger.info(f"[main] Loaded {len(models)} model(s).")

    if len(models) == 0:
        raise ValueError(f"No models found in {cfg_path}")

    # Get dataset-metric pairs from config.yaml
    dataset_metric_pairs = []
    for pair in cfg.get("dataset_metric", []):
        # Validate the pair format - should be a list with two elements
        if not isinstance(pair, list) or len(pair) != 2:
            raise ValueError(f"Invalid dataset_metric pair: {pair}. Must be a list with two elements [dataset, metric]")
        
        dataset_name, metric_name = pair
        dataset_metric_pairs.append((dataset_name, metric_name))

    logger.info(f"[main] Dataset-metric pairs from config: {dataset_metric_pairs}")

    # Store all scores in a flat dict with keys in format: 'dataset_name_metric_name'
    all_scores = {}

    # Process each dataset-metric pair
    for dname, metric_name in dataset_metric_pairs:
        logger.info(f"[main] Processing dataset '{dname}' with metric '{metric_name}' ...")

        # Step 1: Look for a matching runspec file
<<<<<<< HEAD
        found_runspec, selected_datasets = _find_runspec_by_name(dname, runspec_files)
        
        # Step 2: If no matching runspec file by name, search within all runspec files for the specific dataset
        if not found_runspec:
            found_runspec, selected_datasets = _find_dataset_in_runspecs(dname, runspec_files)
            
            if not found_runspec:
                logger.info(f"[main] Dataset not found: {dname}")
                continue
        
        # Log filter settings if they exist
        if accented_filter is not None:
            logger.info(f"[main] Applying accented filter setting: {accented_filter}")
            
        if language_filter is not None:
            logger.info(f"[main] Applying language filter setting: {language_filter}")
        
        # Process each selected dataset(if whole runspec could be multiple per dname/metric pair)
        for dataset_name, dataset_info in selected_datasets.items():
            # Process this dataset and evaluate
            _process_dataset_and_evaluate(dataset_name, dataset_info, metric_name, cfg, models, all_scores)
    
=======
        found_runspec = False
        selected_datasets = {}

        # Try to match the dataset name with one of the runspec files or categories
        for runspec_file in runspec_files:
            category_name = runspec_file.parent.name  # Get the category directory name
            runspec_name = runspec_file.stem

            # Check if dataset name exactly matches the category name
            if dname == category_name:
                logger.info(f"[main] Found matching category: {category_name}")
                found_runspec = True

                # Load all runspec files in this category
                category_datasets = {}
                category_files = list(runspec_file.parent.glob("*.json"))
                for cat_file in category_files:
                    with open(cat_file, 'r') as f:
                        file_db = json.load(f)
                    category_datasets.update(file_db)

                # Check if the metric is allowed for any runspec in this category
                allowed = False
                matched_runspecs = []

                # Get all runspec names in this category (just the filenames without extensions)
                runspec_names = [cf.stem for cf in category_files]

                # Check if any of those runspecs are in allowed_task_metrics
                for runspec_name in runspec_names:
                    if runspec_name in allowed_task_metrics:
                        matched_runspecs.append(runspec_name)
                        if metric_name in allowed_task_metrics[runspec_name]:
                            allowed = True
                            break
                # If we found matches but the metric isn't allowed for any of them, skip
                if matched_runspecs and not allowed:
                    logger.warning(
                        f"[main] Metric '{metric_name}' is not allowed for any task in category '{category_name}'. Skipping.")
                    continue

                # Use all datasets in this category
                selected_datasets = category_datasets
                break

            # Check if dataset name exactly matches the runspec file name
            elif dname == runspec_name:
                found_runspec = True

                # Check if the metric is allowed for this runspec/task
                if runspec_name in allowed_task_metrics:
                    if metric_name not in allowed_task_metrics[runspec_name]:
                        logger.warning(
                            f"[main] Metric '{metric_name}' is not allowed for task '{runspec_name}'. Allowed metrics: {allowed_task_metrics[runspec_name]}. Skipping.")
                        continue

                # Load the runspec file
                with open(runspec_file, 'r') as f:
                    runspec_db = json.load(f)

                # Use all datasets in this runspec
                selected_datasets = runspec_db
                break

        # Step 2: If no matching runspec file by name, search within all runspec files for the specific dataset
        if not found_runspec:
            logger.info(f"[main] No matching runspec file for '{dname}'. Searching within individual runspec files...")

            # Search through all runspec files to find the dataset
            for runspec_file in runspec_files:
                category_name = runspec_file.parent.name  # Get the category directory name

                with open(runspec_file, 'r') as f:
                    runspec_db = json.load(f)

                if dname in runspec_db:
                    # Get the runspec name (task name) to check allowed metrics
                    runspec_name = runspec_file.stem

                    # Check if the metric is allowed for this runspec/task
                    if runspec_name in allowed_task_metrics:
                        if metric_name not in allowed_task_metrics[runspec_name]:
                            logger.warning(
                                f"[main] Metric '{metric_name}' is not allowed for task '{runspec_name}'. Allowed metrics: {allowed_task_metrics[runspec_name]}. Skipping.")
                            continue

                    # Use only this specific dataset
                    selected_datasets = {dname: runspec_db[dname]}
                    found_runspec = True
                    break

            if not found_runspec:
                continue

        # Check for accented filter setting
        accented_filter = cfg.get("accented", None)
        if accented_filter is not None:
            logger.info(f"[main] Applying accented filter setting: {accented_filter}")

        # Check for language filter setting
        language_filter = cfg.get("language", None)
        if language_filter is not None:
            logger.info(f"[main] Applying language filter setting: {language_filter}")

        # Process each selected dataset
        for dataset_name, dataset_info in selected_datasets.items():
            # Check if we need to filter out accented datasets
            if accented_filter is False and dataset_info.get("accented", False) is True:
                logger.info(
                    f"[main] Skipping dataset '{dataset_name}' because it is accented and accented filter is False")
                continue

            # Check if we need to filter by language
            if language_filter is not None:
                dataset_language = dataset_info.get("language", "").lower()
                if dataset_language and language_filter.lower() != dataset_language:
                    logger.info(
                        f"[main] Skipping dataset '{dataset_name}' because its language '{dataset_language}' doesn't match filter '{language_filter}'")
                    continue

            logger.info(f"[main] Loading dataset '{dataset_name}' with metric '{metric_name}' ...")

            repo = dataset_info.get("hf_repo", None)
            split = None
            if not repo:
                repo = dataset_info.get("path", None)
            subset = dataset_info.get("subset", "")
            language = dataset_info.get("language", "en")
            preprocessor_name = dataset_info["preprocessor"]
            postprocessor_name = dataset_info["postprocessor"]
            modality = dataset_info.get("modality", "audio")

            if cfg.get("split", None) is not None:
                split = cfg.get("split")

            if dataset_info.get("split", None) is not None:
                split = dataset_info["split"]

            dataset = _load_dataset(
                repo, subset=subset,
                num_samples=num_samples,
                preprocessor_name=preprocessor_name,
                user_prompt_add_ons=user_prompt_add_ons,
                system_prompts=system_prompts,
                length_filter=length_filter,
                metric=metric_name,
                split=split,
                dataset_info=dataset_info,
                modality=modality
            )
            metric = _load_metric(metric_name, language=language, judge_concurrency=judge_concurrency,
                                  judge_model=judge_model)

            # Dynamically import postprocessor class
            PostprocessorClass = get_class_from_module('postprocessors', postprocessor_name)
            if PostprocessorClass is None:
                logger.warning(f"Could not load postprocessor {postprocessor_name}, using default GeneralPostprocessor")
                # Try to load the default postprocessor
                PostprocessorClass = get_class_from_module('postprocessors', 'GeneralPostprocessor')
            postprocessor = PostprocessorClass()

            logger.info("[main] Initializing Engine and running evaluation...")
            result = Engine(models, dataset, metric, postprocessor, dataset_name).run()
            key = f"{dataset_name}_{metric_name}"
            all_scores[key] = result

>>>>>>> 01a0cd15
    logger.info("[main] Evaluation scores:")
    logger.info(json.dumps(all_scores, indent=2))
    
    # Process aggregate metrics if present in config
    aggregates = cfg.get("aggregate", [])
    if aggregates:
        logger.info("[main] Processing aggregate metrics...")
        _calculate_aggregates(aggregates, all_scores, models)
    
    return all_scores


if __name__ == "__main__":
    parser = argparse.ArgumentParser(description='Run audio evaluation benchmark')
    parser.add_argument('--config', '-c', default='config.yaml',
                        help='Path to configuration file (default: config.yaml)')
    args = parser.parse_args()

    # Pass the config path to main
    all_scores = main(cfg_path=args.config)
    logger.info("[main] Evaluation complete.")<|MERGE_RESOLUTION|>--- conflicted
+++ resolved
@@ -20,13 +20,9 @@
 from models.model import Model
 from metrics.metrics import Metrics
 from postprocessors.base import Postprocessor
-<<<<<<< HEAD
 from utils.constants import metric_map, metric_output
-=======
-from utils.constants import metric_map, allowed_task_metrics
-from utils.util import validate_config
-
->>>>>>> 01a0cd15
+from utils.util import validate_config, _find_runspec_by_name, _find_dataset_in_runspecs, find_runspec_files
+
 
 class Engine:
     """Evaluate one or many models over the same dataset concurrently."""
@@ -346,7 +342,6 @@
         raise ValueError(f"Failed to load metric {name}: {e}")
 
 
-<<<<<<< HEAD
 
 def _calculate_aggregates(aggregates, all_scores, models):
     """
@@ -389,7 +384,7 @@
         
         for dataset_spec in dataset_specs:
             # Check if this is a runspec file name rather than a dataset name
-            found_runspec, runspec_data = _find_runspec_by_name(dataset_spec, runspec_files)
+            found_runspec, runspec_data, _ = _find_runspec_by_name(dataset_spec, runspec_files)
             
             # Always add the dataset/runspec name for display
             display_names.append(dataset_spec)
@@ -462,34 +457,6 @@
     if aggregate_scores:
         logger.info(f"[calculate_aggregates] Final aggregate scores: {json.dumps(aggregate_scores, indent=2)}")
         all_scores["aggregates"] = aggregate_scores
-        
-
-#TO-DO: need to implement command line override, add common configs, group by task type
-def _find_runspec_by_name(dataset_name, runspec_files):
-    """
-    Find a runspec file by exact name match.
-    
-    Args:
-        dataset_name: Name of the dataset to find
-        runspec_files: List of runspec files to search in
-        
-    Returns:
-        tuple: (found_runspec, selected_datasets)
-    """
-    for runspec_file in runspec_files:
-        runspec_name = runspec_file.stem
-        
-        # Check if dataset name exactly matches the runspec file name
-        if dataset_name == runspec_name:            
-            # Load the runspec file
-            with open(runspec_file, 'r') as f:
-                runspec_db = json.load(f)
-            
-            # Use all datasets in this runspec
-            return True, runspec_db
-    
-    return False, {}
-
 
 def _process_dataset_and_evaluate(dataset_name, dataset_info, metric_name, cfg, models, all_scores):
     """
@@ -569,45 +536,6 @@
     return True
 
 
-def _find_dataset_in_runspecs(dataset_name, runspec_files):
-    """
-    Search for a dataset within all runspec files.
-    
-    Args:
-        dataset_name: Name of the dataset to find
-        runspec_files: List of runspec files to search in
-        
-    Returns:
-        tuple: (found_runspec, selected_datasets)
-    """
-    logger.info(f"[find_dataset_in_runspecs] No matching runspec file for '{dataset_name}'. Searching within individual runspec files...")
-    
-    # Search through all runspec files to find the dataset
-    for runspec_file in runspec_files:
-        with open(runspec_file, 'r') as f:
-            runspec_db = json.load(f)
-        
-        if dataset_name in runspec_db:
-            logger.info(f"[find_dataset_in_runspecs] Found dataset '{dataset_name}' in {runspec_file}")
-            # Use only this specific dataset
-            return True, {dataset_name: runspec_db[dataset_name]}
-    
-    logger.warning(f"[find_dataset_in_runspecs] Dataset '{dataset_name}' not found in any runspec file")
-    return False, {}
-
-
-def _load_config(cfg_path):
-    """
-    Load configuration from YAML file.
-    
-    Args:
-        cfg_path: Path to the configuration YAML file
-        
-    Returns:
-        tuple: (cfg, runspec_files)
-    """
-    logger.info(f"[load_config] Loading config from {cfg_path}")
-=======
 # TO-DO: need to implement command line override, add common configs, group by task type
 # main that runs
 def main(cfg_path='config.yaml'):
@@ -616,57 +544,15 @@
     # Validate the configuration file
     try:
         logger.info(f"[main] Validating config file: {cfg_path}")
-        # MOCK VALIDATION UNTIL MERGES DONE - when done we load config direct from here
-        #cfg = validate_config(cfg_path)
+        cfg = validate_config(cfg_path)
         logger.info(f"[main] Config file validation successful")
     except ValueError as e:
         logger.error(f"[main] Config validation error: {e}")
         raise
     
->>>>>>> 01a0cd15
-    with open(cfg_path, 'r') as f:
-        cfg = yaml.safe_load(f)
-
-    # Load runspec files from the runspecs directory
-    runspecs_dir = Path("runspecs")
-
-    # Get list of all category directories in the runspecs directory
-    category_dirs = [d for d in runspecs_dir.iterdir() if d.is_dir()]
-    
-<<<<<<< HEAD
-    # Get list of all runspec files in the runspecs directory
-    runspec_files = list(runspecs_dir.glob("*.json"))
-    logger.info(f"[load_config] Found {len(runspec_files)} runspec files")
-    
-    return cfg, runspec_files
-
-
-
-def main(cfg_path='config.yaml'):
-    # Load configuration
-    cfg, runspec_files = _load_config(cfg_path)
-    
-    # Get settings from cfg
-    accented_filter = cfg.get("accented", None)
-    language_filter = cfg.get("language", None)
-    
-=======
-    # Get list of all runspec files in all category directories
-    runspec_files = []
-    for category_dir in category_dirs:
-        category_json_files = list(category_dir.glob("*.json"))
-        runspec_files.extend(category_json_files)
-    
-
-    # Load metric and model settings
-    judge_concurrency = cfg.get("judge_concurrency", 1)
-    judge_model = cfg.get("judge_model", None)
-    user_prompt_add_ons = cfg.get("user_prompt_add_ons", [])
-    system_prompts = cfg.get("system_prompts", [])
-    length_filter = cfg.get("length_filter", None)
-    num_samples = cfg.get("num_samples", None)
-
->>>>>>> 01a0cd15
+    # Load runspec files using the utility function
+    runspec_files = find_runspec_files()
+
     # Load models
     logger.info(f"[main] Loading models...")
     models = _load_models(cfg.get("models", []))
@@ -695,197 +581,21 @@
         logger.info(f"[main] Processing dataset '{dname}' with metric '{metric_name}' ...")
 
         # Step 1: Look for a matching runspec file
-<<<<<<< HEAD
-        found_runspec, selected_datasets = _find_runspec_by_name(dname, runspec_files)
+        found_runspec, selected_datasets, _ = _find_runspec_by_name(dname, runspec_files)
         
         # Step 2: If no matching runspec file by name, search within all runspec files for the specific dataset
         if not found_runspec:
-            found_runspec, selected_datasets = _find_dataset_in_runspecs(dname, runspec_files)
+            found_runspec, selected_datasets, _ = _find_dataset_in_runspecs(dname, runspec_files)
             
             if not found_runspec:
-                logger.info(f"[main] Dataset not found: {dname}")
+                logger.info(f"[main] Dataset not found, skipping: {dname}")
                 continue
-        
-        # Log filter settings if they exist
-        if accented_filter is not None:
-            logger.info(f"[main] Applying accented filter setting: {accented_filter}")
-            
-        if language_filter is not None:
-            logger.info(f"[main] Applying language filter setting: {language_filter}")
         
         # Process each selected dataset(if whole runspec could be multiple per dname/metric pair)
         for dataset_name, dataset_info in selected_datasets.items():
             # Process this dataset and evaluate
             _process_dataset_and_evaluate(dataset_name, dataset_info, metric_name, cfg, models, all_scores)
     
-=======
-        found_runspec = False
-        selected_datasets = {}
-
-        # Try to match the dataset name with one of the runspec files or categories
-        for runspec_file in runspec_files:
-            category_name = runspec_file.parent.name  # Get the category directory name
-            runspec_name = runspec_file.stem
-
-            # Check if dataset name exactly matches the category name
-            if dname == category_name:
-                logger.info(f"[main] Found matching category: {category_name}")
-                found_runspec = True
-
-                # Load all runspec files in this category
-                category_datasets = {}
-                category_files = list(runspec_file.parent.glob("*.json"))
-                for cat_file in category_files:
-                    with open(cat_file, 'r') as f:
-                        file_db = json.load(f)
-                    category_datasets.update(file_db)
-
-                # Check if the metric is allowed for any runspec in this category
-                allowed = False
-                matched_runspecs = []
-
-                # Get all runspec names in this category (just the filenames without extensions)
-                runspec_names = [cf.stem for cf in category_files]
-
-                # Check if any of those runspecs are in allowed_task_metrics
-                for runspec_name in runspec_names:
-                    if runspec_name in allowed_task_metrics:
-                        matched_runspecs.append(runspec_name)
-                        if metric_name in allowed_task_metrics[runspec_name]:
-                            allowed = True
-                            break
-                # If we found matches but the metric isn't allowed for any of them, skip
-                if matched_runspecs and not allowed:
-                    logger.warning(
-                        f"[main] Metric '{metric_name}' is not allowed for any task in category '{category_name}'. Skipping.")
-                    continue
-
-                # Use all datasets in this category
-                selected_datasets = category_datasets
-                break
-
-            # Check if dataset name exactly matches the runspec file name
-            elif dname == runspec_name:
-                found_runspec = True
-
-                # Check if the metric is allowed for this runspec/task
-                if runspec_name in allowed_task_metrics:
-                    if metric_name not in allowed_task_metrics[runspec_name]:
-                        logger.warning(
-                            f"[main] Metric '{metric_name}' is not allowed for task '{runspec_name}'. Allowed metrics: {allowed_task_metrics[runspec_name]}. Skipping.")
-                        continue
-
-                # Load the runspec file
-                with open(runspec_file, 'r') as f:
-                    runspec_db = json.load(f)
-
-                # Use all datasets in this runspec
-                selected_datasets = runspec_db
-                break
-
-        # Step 2: If no matching runspec file by name, search within all runspec files for the specific dataset
-        if not found_runspec:
-            logger.info(f"[main] No matching runspec file for '{dname}'. Searching within individual runspec files...")
-
-            # Search through all runspec files to find the dataset
-            for runspec_file in runspec_files:
-                category_name = runspec_file.parent.name  # Get the category directory name
-
-                with open(runspec_file, 'r') as f:
-                    runspec_db = json.load(f)
-
-                if dname in runspec_db:
-                    # Get the runspec name (task name) to check allowed metrics
-                    runspec_name = runspec_file.stem
-
-                    # Check if the metric is allowed for this runspec/task
-                    if runspec_name in allowed_task_metrics:
-                        if metric_name not in allowed_task_metrics[runspec_name]:
-                            logger.warning(
-                                f"[main] Metric '{metric_name}' is not allowed for task '{runspec_name}'. Allowed metrics: {allowed_task_metrics[runspec_name]}. Skipping.")
-                            continue
-
-                    # Use only this specific dataset
-                    selected_datasets = {dname: runspec_db[dname]}
-                    found_runspec = True
-                    break
-
-            if not found_runspec:
-                continue
-
-        # Check for accented filter setting
-        accented_filter = cfg.get("accented", None)
-        if accented_filter is not None:
-            logger.info(f"[main] Applying accented filter setting: {accented_filter}")
-
-        # Check for language filter setting
-        language_filter = cfg.get("language", None)
-        if language_filter is not None:
-            logger.info(f"[main] Applying language filter setting: {language_filter}")
-
-        # Process each selected dataset
-        for dataset_name, dataset_info in selected_datasets.items():
-            # Check if we need to filter out accented datasets
-            if accented_filter is False and dataset_info.get("accented", False) is True:
-                logger.info(
-                    f"[main] Skipping dataset '{dataset_name}' because it is accented and accented filter is False")
-                continue
-
-            # Check if we need to filter by language
-            if language_filter is not None:
-                dataset_language = dataset_info.get("language", "").lower()
-                if dataset_language and language_filter.lower() != dataset_language:
-                    logger.info(
-                        f"[main] Skipping dataset '{dataset_name}' because its language '{dataset_language}' doesn't match filter '{language_filter}'")
-                    continue
-
-            logger.info(f"[main] Loading dataset '{dataset_name}' with metric '{metric_name}' ...")
-
-            repo = dataset_info.get("hf_repo", None)
-            split = None
-            if not repo:
-                repo = dataset_info.get("path", None)
-            subset = dataset_info.get("subset", "")
-            language = dataset_info.get("language", "en")
-            preprocessor_name = dataset_info["preprocessor"]
-            postprocessor_name = dataset_info["postprocessor"]
-            modality = dataset_info.get("modality", "audio")
-
-            if cfg.get("split", None) is not None:
-                split = cfg.get("split")
-
-            if dataset_info.get("split", None) is not None:
-                split = dataset_info["split"]
-
-            dataset = _load_dataset(
-                repo, subset=subset,
-                num_samples=num_samples,
-                preprocessor_name=preprocessor_name,
-                user_prompt_add_ons=user_prompt_add_ons,
-                system_prompts=system_prompts,
-                length_filter=length_filter,
-                metric=metric_name,
-                split=split,
-                dataset_info=dataset_info,
-                modality=modality
-            )
-            metric = _load_metric(metric_name, language=language, judge_concurrency=judge_concurrency,
-                                  judge_model=judge_model)
-
-            # Dynamically import postprocessor class
-            PostprocessorClass = get_class_from_module('postprocessors', postprocessor_name)
-            if PostprocessorClass is None:
-                logger.warning(f"Could not load postprocessor {postprocessor_name}, using default GeneralPostprocessor")
-                # Try to load the default postprocessor
-                PostprocessorClass = get_class_from_module('postprocessors', 'GeneralPostprocessor')
-            postprocessor = PostprocessorClass()
-
-            logger.info("[main] Initializing Engine and running evaluation...")
-            result = Engine(models, dataset, metric, postprocessor, dataset_name).run()
-            key = f"{dataset_name}_{metric_name}"
-            all_scores[key] = result
-
->>>>>>> 01a0cd15
     logger.info("[main] Evaluation scores:")
     logger.info(json.dumps(all_scores, indent=2))
     
