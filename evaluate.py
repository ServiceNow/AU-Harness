--- conflicted
+++ resolved
@@ -25,39 +25,19 @@
         Dictionary containing evaluation scores
     """
     # 1. Read config and process configuration dictionaries
-<<<<<<< HEAD
-    cfg, judge_properties, filters, temperature_overrides, aggregates = read_config(cfg_path)
-    # 2. Initialize central request controller
-    central_request_controller, model_configs = register_models_with_controller(cfg.get("models", []), judge_properties)
-=======
     cfg = read_config(cfg_path)
     # 2. Load models and initialize central request controller
-    models, central_request_controller = load_models(cfg.get("models", []), cfg.get("judge_properties", {}))
->>>>>>> 8bb22d62
+    central_request_controller, model_configs = register_models_with_controller(cfg.get("models", []), cfg.get("judge_properties", {}))
 
     # 3. Expand dataset-metric pairs using runspecs
     expanded_pairs = expand_dataset_metric_pairs(cfg)
 
     # 4. Create engines for each expanded dataset-metric pair
     all_engines = []
-<<<<<<< HEAD
-    for dataset_name, metric_name, dataset_info, task_type in expanded_pairs:
+    for dataset_task_info in expanded_pairs:
         engine, dataset_name = create_engine(
-            dataset_name=dataset_name,
-            dataset_info=dataset_info,
-            task_type=task_type,
-            metric_name=metric_name,
-            filters=filters,
-            model_configs=model_configs,
-            temperature_overrides=temperature_overrides,
-            judge_properties=judge_properties,
-=======
-    for dataset_task_info in expanded_pairs:
-        engine, dataset_name = create_engines(
             dataset_task_info=dataset_task_info,
             cfg=cfg,
-            models=models,
->>>>>>> 8bb22d62
             central_request_controller=central_request_controller
         )
         all_engines.append((engine, dataset_name))
@@ -66,6 +46,7 @@
     scores = asyncio.run(run_all_engines(all_engines))
 
     # 6. Log final results and process aggregates
+    aggregates = cfg.get("aggregate", [])
     if aggregates:
         _calculate_aggregates(aggregates, scores, model_configs)
 
