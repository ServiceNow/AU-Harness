from utils.custom_logging import configure

configure()
import logging

logging.getLogger("httpx").setLevel(logging.WARNING)
logger = logging.getLogger(__name__)
from preprocessors.base import Preprocessor
import os
import json
from pathlib import Path
import asyncio
from datasets import load_dataset
import yaml
from tqdm import tqdm
import importlib
import argparse
# Central logging setup
from models.model import Model
from metrics.metrics import Metrics
from postprocessors.base import Postprocessor
from utils.constants import metric_map, allowed_task_metrics
<<<<<<< HEAD

=======
>>>>>>> e2bf5fc9

class Engine:
    """Evaluate one or many models over the same dataset concurrently."""

    def __init__(self, models: list[Model], dataset: list[dict], metric: Metrics, postprocessor, dataset_name: str):
        logger.info(
            f"[Engine.__init__] Initializing Engine with {len(models)} model(s), dataset size: {len(dataset)}, metric: {metric.name}")
        self.models = models
        self.dataset = dataset
        self.metric = metric
        self.postprocessor = postprocessor
        # Keep track of dataset name so we can create per-dataset log files
        self.dataset_name = dataset_name

        # Group models by their model attribute for sharding
        self.model_groups = {}
        for model in models:
            model_type = model.model  # The model attribute we're sharding on
            if model_type not in self.model_groups:
                self.model_groups[model_type] = []
            self.model_groups[model_type].append(model)

        # Log model grouping information
        for model_type, group_models in self.model_groups.items():
            if len(group_models) > 1:
                logger.info(
                    f"[Engine.__init__] Model type '{model_type}' has {len(group_models)} instances - will shard dataset")

    # ---------------- internal helpers ----------------x
    # infer by batch size, calling generate text with retry for each sample
    async def _infer_single_model(self, model: Model, samples=None) -> list[str]:
        samples = samples if samples is not None else self.dataset  # Use provided samples or full dataset
        logger.info(f"[Engine._infer_single_model] Running model: {model.name()} on dataset of size {len(samples)}")
        sem = asyncio.Semaphore(model.batch_size)  # Use per-model batch size

        async def _call(idx: int, sample: dict):
            async with sem:
                resp = await model._generate_text_with_retry(sample, {"chunk_size": model.chunk_size,
                                                                      "metric": self.metric.name})
                if 'tools' in sample.keys():
                    return idx, resp
                return idx, (resp.llm_response if resp else "")

        # Create tasks paired with their original index
        tasks = [_call(i, ex) for i, ex in enumerate(samples)]
        results: list[str | None] = [None] * len(tasks)
        for coro in tqdm(asyncio.as_completed(tasks), total=len(tasks), desc=f"Inference ({model.name()})"):
            idx, text = await coro
            results[idx] = text
        logger.info(f"[Engine._infer_single_model] Model {model.name()} finished inference.")
        return results

    # Infer all models concurrently
    async def _infer_all(self):
        logger.info(f"[Engine._infer_all] Starting inference for all models: {[m.name() for m in self.models]}")
        results = {}

        # Process each unique model type (for sharding)
        for model_type, models in self.model_groups.items():
            if len(models) > 1:  # Multiple instances of the same model type - need sharding
                logger.info(
                    f"[Engine._infer_all] Sharding dataset for {len(models)} instances of model type '{model_type}'")
                # Divide dataset among model instances
                shard_size = len(self.dataset) // len(models)
                tasks = {}

                # Track the mapping of original indices to shard indices for recombination
                index_mappings = {}

                # Distribute samples and create tasks
                for i, model in enumerate(models):
                    start_idx = i * shard_size
                    # Last model gets any remaining samples
                    end_idx = (i + 1) * shard_size if i < len(models) - 1 else len(self.dataset)
                    shard = self.dataset[start_idx:end_idx]

                    # Keep track of original indices
                    index_mappings[model.name()] = list(range(start_idx, end_idx))

                    tasks[model.name()] = asyncio.create_task(self._infer_single_model(model, shard))
                    logger.info(
                        f"[Engine._infer_all] Model {model.name()} assigned {len(shard)} samples (indices {start_idx}-{end_idx - 1})")

                # Wait for all sharded tasks to complete
                shard_results = {name: await t for name, t in tasks.items()}

                # Combine results under model_type as the key
                combined_results = [None] * len(self.dataset)

                # Use index mappings to put results back in correct order
                for model_name, model_results in shard_results.items():
                    original_indices = index_mappings[model_name]
                    for shard_idx, orig_idx in enumerate(original_indices):
                        if shard_idx < len(model_results):
                            combined_results[orig_idx] = model_results[shard_idx]

                # Use the model_type as the key for combined results
                results[model_type] = combined_results
                logger.info(f"[Engine._infer_all] Combined results for {len(models)} instances of '{model_type}'")
            else:
                # Single instance, normal processing
                model = models[0]
                model_name = model.name()
                results[model_name] = await self._infer_single_model(model)

        logger.info(f"[Engine._infer_all] All models finished inference.")
        return results

    def run(self):
        logger.info("[Engine.run] Starting evaluation run.")
        predictions = asyncio.run(self._infer_all())
        logger.info(f"[Engine.run] Predictions complete. Calculating scores...")
        scores = {}

        # Pass the metric name to the postprocessor
        process_result = self.postprocessor.process(dataset=self.dataset, predictions=predictions,
                                                    metric=self.metric.name)

        # Extract values from the dictionary returned by the postprocessor
        model_targets = process_result["model_targets"]
        predictions = process_result["processed_predictions"]
        instructions = process_result.get("instructions", None)
        ids = process_result.get("ids", [])
        lengths = process_result.get("lengths", [])

        for model_name, outs in predictions.items():
            # Let the metric handle per-record logging internally
            if ids and lengths:
                model_score = self.metric(outs, model_targets, ids, lengths, instructions=instructions,
                                          dataset_name=self.dataset_name, model_name=model_name)
            else:
                model_score = self.metric(outs, model_targets, instructions=instructions,
                                          dataset_name=self.dataset_name, model_name=model_name)
            scores[model_name] = model_score
        logger.info(f"[Engine.run] Evaluation complete. Returning scores.")
        logger.info(f"[Engine.run] Scores: {scores}")
        return {self.metric.name: scores}


def get_class_from_module(module_prefix, module_name) -> Preprocessor | Postprocessor:
    try:
        # Convert class name (CamelCase) to filename (snake)
        # Get pre or post processor
        module_filename = ''.join(['_' + c.lower() if c.isupper() else c for c in module_name]).lstrip('_')
        module = importlib.import_module(f"{module_prefix}.{module_filename}")
        return getattr(module, module_name)
    except Exception as e:
        logger.warning(f"Could not import {module_name} from {module_prefix}: {e}")
        return None


def _load_callhome_dataset(repo, preprocessor_name, num_samples, properties):
    """Load and process a CallHome dataset using the specified preprocessor."""
    repo = Path(repo).resolve()
    logger.info(f"[_load_callhome_dataset] Loading CallHome local dataset from {repo}")
    # Dynamically load the preprocessor
    PreprocessorClass = get_class_from_module('preprocessors', preprocessor_name)
    if PreprocessorClass is None:
        error_msg = f"Could not load preprocessor {preprocessor_name}"
        logger.error(error_msg)
        raise ValueError(error_msg)
    dataset = PreprocessorClass().process(repo, num_samples=num_samples, properties=properties)
    return dataset


def _load_dataset(repo=None, subset=None, num_samples=None, preprocessor_name="GeneralPreprocessor",
                  user_prompt_add_ons: list[str] = [], system_prompts: list[str] = [], length_filter=None, metric=None,
                  split=None, dataset_info=None, modality=None):
    """Load and preprocess a dataset from a local or remote path."""
    logger.info(f"[_load_dataset] Loading dataset {repo} with preprocessor {preprocessor_name}")

    # Set up properties that will be passed to any preprocessor
    properties = {"metric": metric}
    if user_prompt_add_ons:
        properties["user_prompt_add_ons"] = user_prompt_add_ons
    if system_prompts:
        properties["system_prompts"] = system_prompts
    if length_filter:
        logger.info(f"[_load_dataset] Applying length filter: {length_filter}")
        properties["length_filter"] = tuple(length_filter)  # Convert list to tuple
    if dataset_info:
        properties["dataset_info"] = dataset_info
    if modality:
        properties["modality"] = modality

    # Special handling for local CallHome dataset
    if preprocessor_name.startswith("Callhome"):
        return _load_callhome_dataset(repo, preprocessor_name, num_samples, properties)

    # For HuggingFace datasets
    if repo and (repo.startswith("/") or repo.startswith(".//")):
        repo = Path(repo).resolve()
        logger.info(f"[_load_dataset] Loading local dataset from {repo}")

    logger.info(f"[_load_dataset] Loading HuggingFace dataset repo: {repo}")
    # Determine the preferred split to load directly (more efficient)
    if split is not None:
        logger.info(f"[_load_dataset] Using user-specified split: {split}")
        if isinstance(split, str):
            preferred_splits = [split]
        else:
            preferred_splits = list(split)
    else:
        preferred_splits = ["test", "data", "train"]

    # Try to load a specific split directly
    dset = None
    # Try the preferred splits in order
    token = os.getenv("HF_TOKEN")
    logger.info(f"[_load_dataset] Using token: {token}")
    for split_name in preferred_splits:
        try:
            args = {"path": repo, "split": split_name, "trust_remote_code": True}
            if subset:
                args["name"] = subset
                logger.info(f"[_load_dataset] Attempting to load subset: {subset}, split: {split_name}")
            else:
                logger.info(f"[_load_dataset] Attempting to load split: {split_name}")
            if token:
                args["token"] = token
            dset = load_dataset(**args)
            logger.info(f"[_load_dataset] Successfully loaded split: {split_name}")
            break
        except Exception as e:
            logger.info(f"[_load_dataset] Split {split_name} not available: {e}")

    # Raise an error if no valid split was found
    if dset is None:
        logger.info(f"[_load_dataset] Attempting to load no split")
        try:
            args = {"path": repo, "trust_remote_code": True}
            if subset:
                args["name"] = subset
                logger.info(f"[_load_dataset] Attempting to load subset: {subset}")
            else:
                logger.info(f"[_load_dataset] Attempting to load dataset without subset")
            if token:
                args["token"] = token
            dset = load_dataset(**args)
            logger.info(f"[_load_dataset] Successfully loaded dataset without specific split")
        except Exception as e:
            logger.info(f"[_load_dataset] Failed to load dataset: {str(e)}")
            error_msg = f"[_load_dataset] No valid dataset found in {repo}"
            logger.error(error_msg)
            raise ValueError(e)

    logger.info(f"[_load_dataset] Dataset loaded  |  Size before trunc: {len(dset)}")

    if num_samples is not None:
        logger.info(f"[_load_dataset] Truncating dataset to first {num_samples} samples.")
        dset = dset[:num_samples]
    else:
        dset = dset[:len(dset)]
    logger.info(f"[_load_dataset] Preprocessing dataset using {preprocessor_name}...")
    PreprocessorClass = get_class_from_module('preprocessors', preprocessor_name)
    if PreprocessorClass is None:
        error_msg = f"Could not load preprocessor {preprocessor_name}"
        logger.error(error_msg)
        raise ValueError(error_msg)
    processed = PreprocessorClass().process(dset, num_samples, properties)
    logger.info(f"[_load_dataset] Dataset loaded and processed. Size: {len(processed)}")
    return processed


def _load_models(cfg_list: list[dict]) -> list[Model]:
    logger.info(f"[_load_models] Instantiating models from config: {cfg_list}")
    models = []
    for cfg in cfg_list:
        model_name = cfg["info"].get("name")
        logger.info(f"[_load_models] Instantiating model for {model_name}")
        model_obj = Model(cfg["info"])
        models.append(model_obj)
    if not models:
        logger.info("[_load_models] ERROR: No valid models found in configuration.")
        raise ValueError("No valid models found in configuration.")
    for model in models:
        logger.info(f"Loaded {model.name()}")
    logger.info(f"[_load_models] Successfully instantiated {len(models)} model(s).")
    return models


def _load_metric(name: str, language: str = "en", judge_concurrency: int | None = None, judge_model: str | None = None):
    logger.info(
        f"[_load_metric] Loading metric: {name} (judge_concurrency={judge_concurrency}, judge_model={judge_model})")

    if name not in metric_map:
        raise ValueError(f"Unknown metric: {name}. Available metrics: {list(metric_map.keys())}")

    module_name, class_name = metric_map[name]

    try:
        # Dynamically import the module and class
        module = __import__(module_name, fromlist=[class_name])
        MetricClass = getattr(module, class_name)

        # Handle metric-specific initialization parameters
        if "wer" in name.lower():
            metric = MetricClass(language=language)
        elif "judge" in name.lower():
            metric = MetricClass(max_concurrency=judge_concurrency, model=judge_model)
        else:
            # Default initialization for other metrics
            metric = MetricClass()

        logger.info(f"[_load_metric] Metric loaded: {metric.name}")
        return metric
    except (ImportError, AttributeError) as e:
        logger.error(f"[_load_metric] Failed to load metric {name}: {e}")
        raise ValueError(f"Failed to load metric {name}: {e}")


# TO-DO: need to implement command line override, add common configs, group by task type
# main that runs
def main(cfg_path='config.yaml'):
    logger.info(f"[main] Loading config from {cfg_path}")
    with open(cfg_path, 'r') as f:
        cfg = yaml.safe_load(f)

    # Load runspec files from the runspecs directory
    runspecs_dir = Path("runspecs")
<<<<<<< HEAD

    # Get list of all category directories in the runspecs directory
    category_dirs = [d for d in runspecs_dir.iterdir() if d.is_dir()]
    logger.info(f"[main] Found {len(category_dirs)} category directories in runspecs")

=======
    
    # Get list of all category directories in the runspecs directory
    category_dirs = [d for d in runspecs_dir.iterdir() if d.is_dir()]
    logger.info(f"[main] Found {len(category_dirs)} category directories in runspecs")
    
>>>>>>> e2bf5fc9
    # Get list of all runspec files in all category directories
    runspec_files = []
    for category_dir in category_dirs:
        category_json_files = list(category_dir.glob("*.json"))
        runspec_files.extend(category_json_files)
        logger.info(f"[main] Found {len(category_json_files)} runspec files in {category_dir.name}")
<<<<<<< HEAD

    logger.info(f"[main] Found {len(runspec_files)} total runspec files")

=======
    
    logger.info(f"[main] Found {len(runspec_files)} total runspec files")
    
>>>>>>> e2bf5fc9
    # Load metric and model settings
    judge_concurrency = cfg.get("judge_concurrency", 1)
    judge_model = cfg.get("judge_model", None)
    user_prompt_add_ons = cfg.get("user_prompt_add_ons", [])
    system_prompts = cfg.get("system_prompts", [])
    length_filter = cfg.get("length_filter", None)
    num_samples = cfg.get("num_samples", None)

    # Load models
    logger.info(f"[main] Loading models...")
    models = _load_models(cfg.get("models", []))
    logger.info(f"[main] Loaded {len(models)} model(s).")

    if len(models) == 0:
        raise ValueError(f"No models found in {cfg_path}")

    # Get dataset-metric pairs from config.yaml
    dataset_metric_pairs = []
    for pair_str in cfg.get("dataset_metric", []):
        # Remove parentheses and split by comma
        pair_str = pair_str.strip().strip("()").strip()
        items = [x.strip() for x in pair_str.split(",")]
        if len(items) != 2:
            raise ValueError(f"Invalid dataset_metric pair: {pair_str}. Must be in format '(dataset, metric)'")
        dataset_name, metric_name = items
        dataset_metric_pairs.append((dataset_name, metric_name))

    logger.info(f"[main] Dataset-metric pairs from config: {dataset_metric_pairs}")

    # Store all scores in a flat dict with keys in format: 'dataset_name_metric_name'
    all_scores = {}

    # Process each dataset-metric pair
    for dname, metric_name in dataset_metric_pairs:
        logger.info(f"[main] Processing dataset '{dname}' with metric '{metric_name}' ...")

        # Step 1: Look for a matching runspec file
        found_runspec = False
        selected_datasets = {}
<<<<<<< HEAD

=======
        
>>>>>>> e2bf5fc9
        # Try to match the dataset name with one of the runspec files or categories
        for runspec_file in runspec_files:
            category_name = runspec_file.parent.name  # Get the category directory name
            runspec_name = runspec_file.stem
<<<<<<< HEAD

            # Check if dataset name exactly matches the category name
            if dname == category_name:
                logger.info(f"[main] Found matching category: {category_name}")
                found_runspec = True

                # Load all runspec files in this category
                category_datasets = {}
                category_files = list(runspec_file.parent.glob("*.json"))
                for cat_file in category_files:
                    with open(cat_file, 'r') as f:
                        file_db = json.load(f)
                    category_datasets.update(file_db)

                # Check if the metric is allowed for any runspec in this category
                allowed = False
                matched_runspecs = []

                # Get all runspec names in this category (just the filenames without extensions)
                runspec_names = [cf.stem for cf in category_files]

                # Check if any of those runspecs are in allowed_task_metrics
                for runspec_name in runspec_names:
                    if runspec_name in allowed_task_metrics:
                        matched_runspecs.append(runspec_name)
                        if metric_name in allowed_task_metrics[runspec_name]:
                            allowed = True
                            break
                # If we found matches but the metric isn't allowed for any of them, skip
                if matched_runspecs and not allowed:
                    logger.warning(
                        f"[main] Metric '{metric_name}' is not allowed for any task in category '{category_name}'. Skipping.")
                    continue

                # Use all datasets in this category
                selected_datasets = category_datasets
                break

            # Check if dataset name exactly matches the runspec file name
            elif dname == runspec_name:
                found_runspec = True

                # Check if the metric is allowed for this runspec/task
                if runspec_name in allowed_task_metrics:
                    if metric_name not in allowed_task_metrics[runspec_name]:
                        logger.warning(
                            f"[main] Metric '{metric_name}' is not allowed for task '{runspec_name}'. Allowed metrics: {allowed_task_metrics[runspec_name]}. Skipping.")
                        continue

=======
            
            # Check if dataset name exactly matches the category name
            if dname == category_name:
                logger.info(f"[main] Found matching category: {category_name}")
                found_runspec = True
                
                # Load all runspec files in this category
                category_datasets = {}
                category_files = list(runspec_file.parent.glob("*.json"))
                for cat_file in category_files:
                    with open(cat_file, 'r') as f:
                        file_db = json.load(f)
                    category_datasets.update(file_db)
                
                # Check if the metric is allowed for any runspec in this category
                allowed = False
                matched_runspecs = []
                
                # Get all runspec names in this category (just the filenames without extensions)
                runspec_names = [cf.stem for cf in category_files]
                
                # Check if any of those runspecs are in allowed_task_metrics
                for runspec_name in runspec_names:
                    if runspec_name in allowed_task_metrics:
                        matched_runspecs.append(runspec_name)
                        if metric_name in allowed_task_metrics[runspec_name]:
                            allowed = True
                            break
                # If we found matches but the metric isn't allowed for any of them, skip
                if matched_runspecs and not allowed:
                    logger.warning(f"[main] Metric '{metric_name}' is not allowed for any task in category '{category_name}'. Skipping.")
                    continue
                
                # Use all datasets in this category
                selected_datasets = category_datasets
                break
                
            # Check if dataset name exactly matches the runspec file name
            elif dname == runspec_name:
                found_runspec = True
                
                # Check if the metric is allowed for this runspec/task
                if runspec_name in allowed_task_metrics:
                    if metric_name not in allowed_task_metrics[runspec_name]:
                        logger.warning(f"[main] Metric '{metric_name}' is not allowed for task '{runspec_name}'. Allowed metrics: {allowed_task_metrics[runspec_name]}. Skipping.")
                        continue
                
>>>>>>> e2bf5fc9
                # Load the runspec file
                with open(runspec_file, 'r') as f:
                    runspec_db = json.load(f)

                # Use all datasets in this runspec
                selected_datasets = runspec_db
                break

        # Step 2: If no matching runspec file by name, search within all runspec files for the specific dataset
        if not found_runspec:
            logger.info(f"[main] No matching runspec file for '{dname}'. Searching within individual runspec files...")

            # Search through all runspec files to find the dataset
            for runspec_file in runspec_files:
                category_name = runspec_file.parent.name  # Get the category directory name
<<<<<<< HEAD

=======
                
>>>>>>> e2bf5fc9
                with open(runspec_file, 'r') as f:
                    runspec_db = json.load(f)

                if dname in runspec_db:
                    # Get the runspec name (task name) to check allowed metrics
                    runspec_name = runspec_file.stem
<<<<<<< HEAD

                    # Check if the metric is allowed for this runspec/task
                    if runspec_name in allowed_task_metrics:
                        if metric_name not in allowed_task_metrics[runspec_name]:
                            logger.warning(
                                f"[main] Metric '{metric_name}' is not allowed for task '{runspec_name}'. Allowed metrics: {allowed_task_metrics[runspec_name]}. Skipping.")
                            continue

=======
                    
                    # Check if the metric is allowed for this runspec/task
                    if runspec_name in allowed_task_metrics:
                        if metric_name not in allowed_task_metrics[runspec_name]:
                            logger.warning(f"[main] Metric '{metric_name}' is not allowed for task '{runspec_name}'. Allowed metrics: {allowed_task_metrics[runspec_name]}. Skipping.")
                            continue
                    
>>>>>>> e2bf5fc9
                    # Use only this specific dataset
                    selected_datasets = {dname: runspec_db[dname]}
                    found_runspec = True
                    break

            if not found_runspec:
                continue

        # Check for accented filter setting
        accented_filter = cfg.get("accented", None)
        if accented_filter is not None:
            logger.info(f"[main] Applying accented filter setting: {accented_filter}")

        # Check for language filter setting
        language_filter = cfg.get("language", None)
        if language_filter is not None:
            logger.info(f"[main] Applying language filter setting: {language_filter}")

        # Process each selected dataset
        for dataset_name, dataset_info in selected_datasets.items():
            # Check if we need to filter out accented datasets
            if accented_filter is False and dataset_info.get("accented", False) is True:
                logger.info(
                    f"[main] Skipping dataset '{dataset_name}' because it is accented and accented filter is False")
                continue

            # Check if we need to filter by language
            if language_filter is not None:
                dataset_language = dataset_info.get("language", "").lower()
                if dataset_language and language_filter.lower() != dataset_language:
                    logger.info(
                        f"[main] Skipping dataset '{dataset_name}' because its language '{dataset_language}' doesn't match filter '{language_filter}'")
                    continue

            logger.info(f"[main] Loading dataset '{dataset_name}' with metric '{metric_name}' ...")

            repo = dataset_info.get("hf_repo", None)
            split = None
            if not repo:
                repo = dataset_info.get("path", None)
            subset = dataset_info.get("subset", "")
            language = dataset_info.get("language", "en")
            preprocessor_name = dataset_info["preprocessor"]
            postprocessor_name = dataset_info["postprocessor"]
            modality = dataset_info.get("modality", "audio")

            if cfg.get("split", None) is not None:
                split = cfg.get("split")

            if dataset_info.get("split", None) is not None:
                split = dataset_info["split"]

            dataset = _load_dataset(
                repo, subset=subset,
                num_samples=num_samples,
                preprocessor_name=preprocessor_name,
                user_prompt_add_ons=user_prompt_add_ons,
                system_prompts=system_prompts,
                length_filter=length_filter,
                metric=metric_name,
                split=split,
                dataset_info=dataset_info,
                modality=modality
            )
            metric = _load_metric(metric_name, language=language, judge_concurrency=judge_concurrency,
                                  judge_model=judge_model)

            # Dynamically import postprocessor class
            PostprocessorClass = get_class_from_module('postprocessors', postprocessor_name)
            if PostprocessorClass is None:
                logger.warning(f"Could not load postprocessor {postprocessor_name}, using default GeneralPostprocessor")
                # Try to load the default postprocessor
                PostprocessorClass = get_class_from_module('postprocessors', 'GeneralPostprocessor')
            postprocessor = PostprocessorClass()

            logger.info("[main] Initializing Engine and running evaluation...")
            result = Engine(models, dataset, metric, postprocessor, dataset_name).run()
            key = f"{dataset_name}_{metric_name}"
            all_scores[key] = result

    logger.info("[main] Evaluation scores:")
    logger.info(json.dumps(all_scores, indent=2))


if __name__ == "__main__":
    parser = argparse.ArgumentParser(description='Run audio evaluation benchmark')
    parser.add_argument('--config', '-c', default='config.yaml',
                        help='Path to configuration file (default: config.yaml)')
    args = parser.parse_args()

    # Pass the config path to main
    main(cfg_path=args.config)<|MERGE_RESOLUTION|>--- conflicted
+++ resolved
@@ -20,10 +20,7 @@
 from metrics.metrics import Metrics
 from postprocessors.base import Postprocessor
 from utils.constants import metric_map, allowed_task_metrics
-<<<<<<< HEAD
-
-=======
->>>>>>> e2bf5fc9
+
 
 class Engine:
     """Evaluate one or many models over the same dataset concurrently."""
@@ -344,34 +341,22 @@
 
     # Load runspec files from the runspecs directory
     runspecs_dir = Path("runspecs")
-<<<<<<< HEAD
 
     # Get list of all category directories in the runspecs directory
     category_dirs = [d for d in runspecs_dir.iterdir() if d.is_dir()]
     logger.info(f"[main] Found {len(category_dirs)} category directories in runspecs")
 
-=======
-    
-    # Get list of all category directories in the runspecs directory
-    category_dirs = [d for d in runspecs_dir.iterdir() if d.is_dir()]
-    logger.info(f"[main] Found {len(category_dirs)} category directories in runspecs")
-    
->>>>>>> e2bf5fc9
     # Get list of all runspec files in all category directories
     runspec_files = []
     for category_dir in category_dirs:
         category_json_files = list(category_dir.glob("*.json"))
         runspec_files.extend(category_json_files)
         logger.info(f"[main] Found {len(category_json_files)} runspec files in {category_dir.name}")
-<<<<<<< HEAD
+
 
     logger.info(f"[main] Found {len(runspec_files)} total runspec files")
 
-=======
-    
-    logger.info(f"[main] Found {len(runspec_files)} total runspec files")
-    
->>>>>>> e2bf5fc9
+
     # Load metric and model settings
     judge_concurrency = cfg.get("judge_concurrency", 1)
     judge_model = cfg.get("judge_model", None)
@@ -411,16 +396,11 @@
         # Step 1: Look for a matching runspec file
         found_runspec = False
         selected_datasets = {}
-<<<<<<< HEAD
-
-=======
-        
->>>>>>> e2bf5fc9
+
         # Try to match the dataset name with one of the runspec files or categories
         for runspec_file in runspec_files:
             category_name = runspec_file.parent.name  # Get the category directory name
             runspec_name = runspec_file.stem
-<<<<<<< HEAD
 
             # Check if dataset name exactly matches the category name
             if dname == category_name:
@@ -470,55 +450,6 @@
                             f"[main] Metric '{metric_name}' is not allowed for task '{runspec_name}'. Allowed metrics: {allowed_task_metrics[runspec_name]}. Skipping.")
                         continue
 
-=======
-            
-            # Check if dataset name exactly matches the category name
-            if dname == category_name:
-                logger.info(f"[main] Found matching category: {category_name}")
-                found_runspec = True
-                
-                # Load all runspec files in this category
-                category_datasets = {}
-                category_files = list(runspec_file.parent.glob("*.json"))
-                for cat_file in category_files:
-                    with open(cat_file, 'r') as f:
-                        file_db = json.load(f)
-                    category_datasets.update(file_db)
-                
-                # Check if the metric is allowed for any runspec in this category
-                allowed = False
-                matched_runspecs = []
-                
-                # Get all runspec names in this category (just the filenames without extensions)
-                runspec_names = [cf.stem for cf in category_files]
-                
-                # Check if any of those runspecs are in allowed_task_metrics
-                for runspec_name in runspec_names:
-                    if runspec_name in allowed_task_metrics:
-                        matched_runspecs.append(runspec_name)
-                        if metric_name in allowed_task_metrics[runspec_name]:
-                            allowed = True
-                            break
-                # If we found matches but the metric isn't allowed for any of them, skip
-                if matched_runspecs and not allowed:
-                    logger.warning(f"[main] Metric '{metric_name}' is not allowed for any task in category '{category_name}'. Skipping.")
-                    continue
-                
-                # Use all datasets in this category
-                selected_datasets = category_datasets
-                break
-                
-            # Check if dataset name exactly matches the runspec file name
-            elif dname == runspec_name:
-                found_runspec = True
-                
-                # Check if the metric is allowed for this runspec/task
-                if runspec_name in allowed_task_metrics:
-                    if metric_name not in allowed_task_metrics[runspec_name]:
-                        logger.warning(f"[main] Metric '{metric_name}' is not allowed for task '{runspec_name}'. Allowed metrics: {allowed_task_metrics[runspec_name]}. Skipping.")
-                        continue
-                
->>>>>>> e2bf5fc9
                 # Load the runspec file
                 with open(runspec_file, 'r') as f:
                     runspec_db = json.load(f)
@@ -534,18 +465,13 @@
             # Search through all runspec files to find the dataset
             for runspec_file in runspec_files:
                 category_name = runspec_file.parent.name  # Get the category directory name
-<<<<<<< HEAD
-
-=======
-                
->>>>>>> e2bf5fc9
+
                 with open(runspec_file, 'r') as f:
                     runspec_db = json.load(f)
 
                 if dname in runspec_db:
                     # Get the runspec name (task name) to check allowed metrics
                     runspec_name = runspec_file.stem
-<<<<<<< HEAD
 
                     # Check if the metric is allowed for this runspec/task
                     if runspec_name in allowed_task_metrics:
@@ -554,15 +480,6 @@
                                 f"[main] Metric '{metric_name}' is not allowed for task '{runspec_name}'. Allowed metrics: {allowed_task_metrics[runspec_name]}. Skipping.")
                             continue
 
-=======
-                    
-                    # Check if the metric is allowed for this runspec/task
-                    if runspec_name in allowed_task_metrics:
-                        if metric_name not in allowed_task_metrics[runspec_name]:
-                            logger.warning(f"[main] Metric '{metric_name}' is not allowed for task '{runspec_name}'. Allowed metrics: {allowed_task_metrics[runspec_name]}. Skipping.")
-                            continue
-                    
->>>>>>> e2bf5fc9
                     # Use only this specific dataset
                     selected_datasets = {dname: runspec_db[dname]}
                     found_runspec = True
