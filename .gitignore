--- conflicted
+++ resolved
@@ -12,11 +12,7 @@
 *.out
 *.csv
 
-<<<<<<< HEAD
-#private datasets
-=======
 # callhome local files
->>>>>>> a15ea658
 *.cha
 *.wav
 
