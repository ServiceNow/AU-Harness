--- conflicted
+++ resolved
@@ -22,12 +22,6 @@
 *.py[cod]
 .DS_Store
 
-<<<<<<< HEAD
-=======
-# datasets
-private_datasets/
-
->>>>>>> d63a3b67
 # local configs
 .venv/
 .vscode/
