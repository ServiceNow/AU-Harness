#env
lite
env

#config files
config.yaml

#log files
*.log
*.out

#private datasets
private_datasets

# python cache files
__pycache__/
**/__pycache__/
*.py[cod]
<<<<<<< HEAD

talkbank/**
=======
.DS_Store

#datasets
private_datasets/

#tests
test.py
>>>>>>> d6c4b5c2
<|MERGE_RESOLUTION|>--- conflicted
+++ resolved
@@ -16,15 +16,10 @@
 __pycache__/
 **/__pycache__/
 *.py[cod]
-<<<<<<< HEAD
-
-talkbank/**
-=======
 .DS_Store
 
 #datasets
 private_datasets/
 
 #tests
-test.py
->>>>>>> d6c4b5c2
+test.py