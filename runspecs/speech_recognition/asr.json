{
  "aishell_1_test": {
    "hf_repo": "AudioLLMs/aishell_1_zh_test",
    "language": "zh",
    "preprocessor": "GeneralPreprocessor",
    "postprocessor": "GeneralPostprocessor",
    "audio_column": "context",
    "target_column": "answer",
    "instruction_column": "instruction"
  },
<<<<<<< HEAD
  "gigaspeech2_test": {
    "hf_repo": "AudioLLMs/gigaspeech2-test",
=======
  "gigaspeech_test": {
    "hf_repo": "AudioLLMs/gigaspeech_test",
>>>>>>> 924e6c39
    "language": "en",
    "preprocessor": "GeneralPreprocessor",
    "postprocessor": "GeneralPostprocessor",
    "audio_column": "context",
    "target_column": "answer",
    "instruction_column": "instruction"
  },
  "gigaspeech2_id_test": {
    "hf_repo": "AudioLLMs/gigaspeech2-test",
    "subset": "id-test",
    "language": "id",
    "preprocessor": "GeneralPreprocessor",
    "postprocessor": "GeneralPostprocessor",
    "audio_column": "context",
    "target_column": "answer",
    "instruction_column": "instruction"
  },
  "gigaspeech2_th_test": {
    "hf_repo": "AudioLLMs/gigaspeech2-test",
    "subset": "th-test",
    "language": "th",
    "preprocessor": "GeneralPreprocessor",
    "postprocessor": "GeneralPostprocessor",
    "audio_column": "context",
    "target_column": "answer",
    "instruction_column": "instruction"
  },
  "gigaspeech2_vi_test": {
    "hf_repo": "AudioLLMs/gigaspeech2-test",
    "subset": "vi-test",
    "language": "vi",
    "preprocessor": "GeneralPreprocessor",
    "postprocessor": "GeneralPostprocessor",
    "audio_column": "context",
    "target_column": "answer",
    "instruction_column": "instruction"
  },
  "librispeech_test_clean": {
    "hf_repo": "AudioLLMs/librispeech_test_clean",
    "language": "en",
    "preprocessor": "GeneralPreprocessor",
    "postprocessor": "GeneralPostprocessor",
    "audio_column": "context",
    "target_column": "answer",
    "instruction_column": "instruction"
  },
  "librispeech_test_other": {
    "hf_repo": "AudioLLMs/librispeech_test_other",
    "language": "en",
    "preprocessor": "GeneralPreprocessor",
    "postprocessor": "GeneralPostprocessor",
    "audio_column": "context",
    "target_column": "answer",
    "instruction_column": "instruction"
  },
  "mnsc_asr_part1_test": {
    "hf_repo": "AudioLLMs/Multitask-National-Speech-Corpus-v1-extend",
    "subset": "ASR-PART1-Test",
    "language": "en",
    "preprocessor": "GeneralPreprocessor",
    "postprocessor": "GeneralPostprocessor",
    "accented": true,
    "audio_column": "context",
    "target_column": "answer",
    "instruction_column": "instruction"
  },
  "mnsc_asr_part2_test": {
    "hf_repo": "AudioLLMs/Multitask-National-Speech-Corpus-v1-extend",
    "subset": "ASR-PART2-Test",
    "language": "en",
    "preprocessor": "GeneralPreprocessor",
    "postprocessor": "GeneralPostprocessor",
    "accented": true,
    "audio_column": "context",
    "target_column": "answer",
    "instruction_column": "instruction"
  },
  "mnsc_asr_part3_test": {
    "hf_repo": "AudioLLMs/Multitask-National-Speech-Corpus-v1-extend",
    "subset": "ASR-PART3-Test",
    "language": "en",
    "preprocessor": "GeneralPreprocessor",
    "postprocessor": "GeneralPostprocessor",
    "accented": true,
    "audio_column": "context",
    "target_column": "answer",
    "instruction_column": "instruction"
  },
  "mnsc_asr_part4_test": {
    "hf_repo": "AudioLLMs/Multitask-National-Speech-Corpus-v1-extend",
    "subset": "ASR-PART4-Test",
    "language": "en",
    "preprocessor": "GeneralPreprocessor",
    "postprocessor": "GeneralPostprocessor",
    "accented": true,
    "audio_column": "context",
    "target_column": "answer",
    "instruction_column": "instruction"
  },
  "mnsc_asr_part5_test": {
    "hf_repo": "AudioLLMs/Multitask-National-Speech-Corpus-v1-extend",
    "subset": "ASR-PART5-Test",
    "language": "en",
    "preprocessor": "GeneralPreprocessor",
    "postprocessor": "GeneralPostprocessor",
    "accented": true,
    "audio_column": "context",
    "target_column": "answer",
    "instruction_column": "instruction"
  },
  "mnsc_asr_part6_test": {
    "hf_repo": "AudioLLMs/Multitask-National-Speech-Corpus-v1-extend",
    "subset": "ASR-PART6-Test",
    "language": "en",
    "preprocessor": "GeneralPreprocessor",
    "postprocessor": "GeneralPostprocessor",
    "accented": true,
    "audio_column": "context",
    "target_column": "answer",
    "instruction_column": "instruction"
  },
  "peoples_speech_test": {
    "hf_repo": "AudioLLMs/peoples_speech_test",
    "language": "en",
    "preprocessor": "GeneralPreprocessor",
    "postprocessor": "GeneralPostprocessor",
    "audio_column": "context",
    "target_column": "answer",
    "instruction_column": "instruction"
  },
  "tedlium3_test": {
    "hf_repo": "AudioLLMs/tedlium3_test",
    "language": "en",
    "preprocessor": "GeneralPreprocessor",
    "postprocessor": "GeneralPostprocessor",
    "audio_column": "context",
    "target_column": "answer",
    "instruction_column": "instruction"
  },
  "ami_sdm": {
    "hf_repo": "edinburghcstr/ami",
    "subset": "sdm",
    "language": "en",
    "preprocessor": "GeneralPreprocessor",
    "postprocessor": "GeneralPostprocessor",
    "audio_column": "audio",
    "target_column": "text"
  },
  "ami_ihm": {
    "hf_repo": "edinburghcstr/ami",
    "subset": "ihm",
    "language": "en",
    "preprocessor": "GeneralPreprocessor",
    "postprocessor": "GeneralPostprocessor",
    "audio_column": "audio",
    "target_column": "text"
  },
  "spgispeech_test": {
    "hf_repo": "kensho/spgispeech",
    "subset": "test",
    "language": "en",
    "preprocessor": "GeneralPreprocessor",
    "postprocessor": "GeneralPostprocessor"
  },
  "voxpopuli_en": {
    "hf_repo": "facebook/voxpopuli",
    "subset": "en",
    "language": "en",
    "preprocessor": "GeneralPreprocessor",
    "postprocessor": "GeneralPostprocessor",
    "audio_column": "audio",
    "target_column": "normalized_text"
  },
  "voxpopuli_de": {
    "hf_repo": "facebook/voxpopuli",
    "subset": "de",
    "language": "de",
    "preprocessor": "GeneralPreprocessor",
    "postprocessor": "GeneralPostprocessor",
    "audio_column": "audio",
    "target_column": "normalized_text"
  },
  "voxpopuli_fr": {
    "hf_repo": "facebook/voxpopuli",
    "subset": "fr",
    "language": "fr",
    "preprocessor": "GeneralPreprocessor",
    "postprocessor": "GeneralPostprocessor",
    "audio_column": "audio",
    "target_column": "normalized_text"
  },
  "voxpopuli_es": {
    "hf_repo": "facebook/voxpopuli",
    "subset": "es",
    "language": "es",
    "preprocessor": "GeneralPreprocessor",
    "postprocessor": "GeneralPostprocessor",
    "audio_column": "audio",
    "target_column": "normalized_text"
  },
  "voxpopuli_en_accented": {
    "hf_repo": "facebook/voxpopuli",
    "subset": "en_accented",
    "language": "en_accented",
    "preprocessor": "GeneralPreprocessor",
    "postprocessor": "GeneralPostprocessor",
    "accented": true,
    "audio_column": "audio",
    "target_column": "normalized_text"
  },
  "voxpopuli_pl": {
    "hf_repo": "facebook/voxpopuli",
    "subset": "pl",
    "language": "pl",
    "preprocessor": "GeneralPreprocessor",
    "postprocessor": "GeneralPostprocessor",
    "audio_column": "audio",
    "target_column": "normalized_text"
  },
  "voxpopuli_it": {
    "hf_repo": "facebook/voxpopuli",
    "subset": "it",
    "language": "it",
    "preprocessor": "GeneralPreprocessor",
    "postprocessor": "GeneralPostprocessor",
    "audio_column": "audio",
    "target_column": "normalized_text"
  },
  "voxpopuli_ro": {
    "hf_repo": "facebook/voxpopuli",
    "subset": "ro",
    "language": "ro",
    "preprocessor": "GeneralPreprocessor",
    "postprocessor": "GeneralPostprocessor",
    "audio_column": "audio",
    "target_column": "normalized_text"
  },
  "voxpopuli_hu": {
    "hf_repo": "facebook/voxpopuli",
    "subset": "hu",
    "language": "hu",
    "preprocessor": "GeneralPreprocessor",
    "postprocessor": "GeneralPostprocessor",
    "audio_column": "audio",
    "target_column": "normalized_text"
  },
  "voxpopuli_cs": {
    "hf_repo": "facebook/voxpopuli",
    "subset": "cs",
    "language": "cs",
    "preprocessor": "GeneralPreprocessor",
    "postprocessor": "GeneralPostprocessor",
    "audio_column": "audio",
    "target_column": "normalized_text"
  },
  "voxpopuli_nl": {
    "hf_repo": "facebook/voxpopuli",
    "subset": "nl",
    "language": "nl",
    "preprocessor": "GeneralPreprocessor",
    "postprocessor": "GeneralPostprocessor",
    "audio_column": "audio",
    "target_column": "normalized_text"
  },
  "voxpopuli_fi": {
    "hf_repo": "facebook/voxpopuli",
    "subset": "fi",
    "language": "fi",
    "preprocessor": "GeneralPreprocessor",
    "postprocessor": "GeneralPostprocessor",
    "audio_column": "audio",
    "target_column": "normalized_text"
  },
  "voxpopuli_hr": {
    "hf_repo": "facebook/voxpopuli",
    "subset": "hr",
    "language": "hr",
    "preprocessor": "GeneralPreprocessor",
    "postprocessor": "GeneralPostprocessor",
    "audio_column": "audio",
    "target_column": "normalized_text"
  },
  "voxpopuli_sk": {
    "hf_repo": "facebook/voxpopuli",
    "subset": "sk",
    "language": "sk",
    "preprocessor": "GeneralPreprocessor",
    "postprocessor": "GeneralPostprocessor",
    "audio_column": "audio",
    "target_column": "normalized_text"
  },
  "voxpopuli_sl": {
    "hf_repo": "facebook/voxpopuli",
    "subset": "sl",
    "language": "sl",
    "preprocessor": "GeneralPreprocessor",
    "postprocessor": "GeneralPostprocessor",
    "audio_column": "audio",
    "target_column": "normalized_text"
  },
  "voxpopuli_et": {
    "hf_repo": "facebook/voxpopuli",
    "subset": "et",
    "language": "et",
    "preprocessor": "GeneralPreprocessor",
    "postprocessor": "GeneralPostprocessor",
    "audio_column": "audio",
    "target_column": "normalized_text"
  },
  "voxpopuli_lt": {
    "hf_repo": "facebook/voxpopuli",
    "subset": "lt",
    "language": "lt",
    "preprocessor": "GeneralPreprocessor",
    "postprocessor": "GeneralPostprocessor",
    "audio_column": "audio",
    "target_column": "normalized_text"
  },
  "librispeech_multilingual_dutch": {
    "hf_repo": "facebook/multilingual_librispeech",
    "language": "nl",
    "preprocessor": "GeneralPreprocessor",
    "postprocessor": "GeneralPostprocessor"
  },
  "librispeech_multilingual_french": {
    "hf_repo": "facebook/multilingual_librispeech",
    "subset": "french",
    "language": "fr",
    "preprocessor": "GeneralPreprocessor",
    "postprocessor": "GeneralPostprocessor"
  },
  "librispeech_multilingual_german": {
    "hf_repo": "facebook/multilingual_librispeech",
    "subset": "german",
    "language": "de",
    "preprocessor": "GeneralPreprocessor",
    "postprocessor": "GeneralPostprocessor"
  },
  "librispeech_multilingual_italian": {
    "hf_repo": "facebook/multilingual_librispeech",
    "subset": "italian",
    "language": "it",
    "preprocessor": "GeneralPreprocessor",
    "postprocessor": "GeneralPostprocessor"
  },
  "librispeech_multilingual_spanish": {
    "hf_repo": "facebook/multilingual_librispeech",
    "subset": "spanish",
    "language": "es",
    "preprocessor": "GeneralPreprocessor",
    "postprocessor": "GeneralPostprocessor"
  },
  "librispeech_multilingual_polish": {
    "hf_repo": "facebook/multilingual_librispeech",
    "subset": "polish",
    "language": "pl",
    "preprocessor": "GeneralPreprocessor",
    "postprocessor": "GeneralPostprocessor"
  },
  "librispeech_multilingual_portuguese": {
    "hf_repo": "facebook/multilingual_librispeech",
    "subset": "portuguese",
    "language": "pt",
    "preprocessor": "GeneralPreprocessor",
    "postprocessor": "GeneralPostprocessor"
  },
  "common_voice_15_ab": {
    "hf_repo": "mozilla-foundation/common_voice_15_0",
    "subset": "ab",
    "language": "ab",
    "preprocessor": "GeneralPreprocessor",
    "postprocessor": "GeneralPostprocessor",
    "audio_column": "audio",
    "target_column": "sentence"
  },
  "common_voice_15_af": {
    "hf_repo": "mozilla-foundation/common_voice_15_0",
    "subset": "af",
    "language": "af",
    "preprocessor": "GeneralPreprocessor",
    "postprocessor": "GeneralPostprocessor",
    "audio_column": "audio",
    "target_column": "sentence"
  },
  "common_voice_15_am": {
    "hf_repo": "mozilla-foundation/common_voice_15_0",
    "subset": "am",
    "language": "am",
    "preprocessor": "GeneralPreprocessor",
    "postprocessor": "GeneralPostprocessor",
    "audio_column": "audio",
    "target_column": "sentence"
  },
  "common_voice_15_ar": {
    "hf_repo": "mozilla-foundation/common_voice_15_0",
    "subset": "ar",
    "language": "ar",
    "preprocessor": "GeneralPreprocessor",
    "postprocessor": "GeneralPostprocessor",
    "audio_column": "audio",
    "target_column": "sentence"
  },
  "common_voice_15_as": {
    "hf_repo": "mozilla-foundation/common_voice_15_0",
    "subset": "as",
    "language": "as",
    "preprocessor": "GeneralPreprocessor",
    "postprocessor": "GeneralPostprocessor",
    "audio_column": "audio",
    "target_column": "sentence"
  },
  "common_voice_15_ast": {
    "hf_repo": "mozilla-foundation/common_voice_15_0",
    "subset": "ast",
    "language": "ast",
    "preprocessor": "GeneralPreprocessor",
    "postprocessor": "GeneralPostprocessor",
    "audio_column": "audio",
    "target_column": "sentence"
  },
  "common_voice_15_az": {
    "hf_repo": "mozilla-foundation/common_voice_15_0",
    "subset": "az",
    "language": "az",
    "preprocessor": "GeneralPreprocessor",
    "postprocessor": "GeneralPostprocessor",
    "audio_column": "audio",
    "target_column": "sentence"
  },
  "common_voice_15_ba": {
    "hf_repo": "mozilla-foundation/common_voice_15_0",
    "subset": "ba",
    "language": "ba",
    "preprocessor": "GeneralPreprocessor",
    "postprocessor": "GeneralPostprocessor",
    "audio_column": "audio",
    "target_column": "sentence"
  },
  "common_voice_15_bas": {
    "hf_repo": "mozilla-foundation/common_voice_15_0",
    "subset": "bas",
    "language": "bas",
    "preprocessor": "GeneralPreprocessor",
    "postprocessor": "GeneralPostprocessor",
    "audio_column": "audio",
    "target_column": "sentence"
  },
  "common_voice_15_be": {
    "hf_repo": "mozilla-foundation/common_voice_15_0",
    "subset": "be",
    "language": "be",
    "preprocessor": "GeneralPreprocessor",
    "postprocessor": "GeneralPostprocessor",
    "audio_column": "audio",
    "target_column": "sentence"
  },
  "common_voice_15_bg": {
    "hf_repo": "mozilla-foundation/common_voice_15_0",
    "subset": "bg",
    "language": "bg",
    "preprocessor": "GeneralPreprocessor",
    "postprocessor": "GeneralPostprocessor",
    "audio_column": "audio",
    "target_column": "sentence"
  },
  "common_voice_15_bn": {
    "hf_repo": "mozilla-foundation/common_voice_15_0",
    "subset": "bn",
    "language": "bn",
    "preprocessor": "GeneralPreprocessor",
    "postprocessor": "GeneralPostprocessor",
    "audio_column": "audio",
    "target_column": "sentence"
  },
  "common_voice_15_br": {
    "hf_repo": "mozilla-foundation/common_voice_15_0",
    "subset": "br",
    "language": "br",
    "preprocessor": "GeneralPreprocessor",
    "postprocessor": "GeneralPostprocessor",
    "audio_column": "audio",
    "target_column": "sentence"
  },
  "common_voice_15_ca": {
    "hf_repo": "mozilla-foundation/common_voice_15_0",
    "subset": "ca",
    "language": "ca",
    "preprocessor": "GeneralPreprocessor",
    "postprocessor": "GeneralPostprocessor",
    "audio_column": "audio",
    "target_column": "sentence"
  },
  "common_voice_15_ckb": {
    "hf_repo": "mozilla-foundation/common_voice_15_0",
    "subset": "ckb",
    "language": "ckb",
    "preprocessor": "GeneralPreprocessor",
    "postprocessor": "GeneralPostprocessor",
    "audio_column": "audio",
    "target_column": "sentence"
  },
  "common_voice_15_cnh": {
    "hf_repo": "mozilla-foundation/common_voice_15_0",
    "subset": "cnh",
    "language": "cnh",
    "preprocessor": "GeneralPreprocessor",
    "postprocessor": "GeneralPostprocessor",
    "audio_column": "audio",
    "target_column": "sentence"
  },
  "common_voice_15_cs": {
    "hf_repo": "mozilla-foundation/common_voice_15_0",
    "subset": "cs",
    "language": "cs",
    "preprocessor": "GeneralPreprocessor",
    "postprocessor": "GeneralPostprocessor",
    "audio_column": "audio",
    "target_column": "sentence"
  },
  "common_voice_15_cv": {
    "hf_repo": "mozilla-foundation/common_voice_15_0",
    "subset": "cv",
    "language": "cv",
    "preprocessor": "GeneralPreprocessor",
    "postprocessor": "GeneralPostprocessor",
    "audio_column": "audio",
    "target_column": "sentence"
  },
  "common_voice_15_cy": {
    "hf_repo": "mozilla-foundation/common_voice_15_0",
    "subset": "cy",
    "language": "cy",
    "preprocessor": "GeneralPreprocessor",
    "postprocessor": "GeneralPostprocessor",
    "audio_column": "audio",
    "target_column": "sentence"
  },
  "common_voice_15_da": {
    "hf_repo": "mozilla-foundation/common_voice_15_0",
    "subset": "da",
    "language": "da",
    "preprocessor": "GeneralPreprocessor",
    "postprocessor": "GeneralPostprocessor",
    "audio_column": "audio",
    "target_column": "sentence"
  },
  "common_voice_15_de": {
    "hf_repo": "mozilla-foundation/common_voice_15_0",
    "subset": "de",
    "language": "de",
    "preprocessor": "GeneralPreprocessor",
    "postprocessor": "GeneralPostprocessor",
    "audio_column": "audio",
    "target_column": "sentence"
  },
  "common_voice_15_dv": {
    "hf_repo": "mozilla-foundation/common_voice_15_0",
    "subset": "dv",
    "language": "dv",
    "preprocessor": "GeneralPreprocessor",
    "postprocessor": "GeneralPostprocessor",
    "audio_column": "audio",
    "target_column": "sentence"
  },
  "common_voice_15_dyu": {
    "hf_repo": "mozilla-foundation/common_voice_15_0",
    "subset": "dyu",
    "language": "dyu",
    "preprocessor": "GeneralPreprocessor",
    "postprocessor": "GeneralPostprocessor",
    "audio_column": "audio",
    "target_column": "sentence"
  },
  "common_voice_15_el": {
    "hf_repo": "mozilla-foundation/common_voice_15_0",
    "subset": "el",
    "language": "el",
    "preprocessor": "GeneralPreprocessor",
    "postprocessor": "GeneralPostprocessor",
    "audio_column": "audio",
    "target_column": "sentence"
  },
  "common_voice_15_en": {
    "hf_repo": "mozilla-foundation/common_voice_15_0",
    "subset": "en",
    "language": "en",
    "preprocessor": "GeneralPreprocessor",
    "postprocessor": "GeneralPostprocessor",
    "audio_column": "audio",
    "target_column": "sentence"
  },
  "common_voice_15_eo": {
    "hf_repo": "mozilla-foundation/common_voice_15_0",
    "subset": "eo",
    "language": "eo",
    "preprocessor": "GeneralPreprocessor",
    "postprocessor": "GeneralPostprocessor",
    "audio_column": "audio",
    "target_column": "sentence"
  },
  "common_voice_15_es": {
    "hf_repo": "mozilla-foundation/common_voice_15_0",
    "subset": "es",
    "language": "es",
    "preprocessor": "GeneralPreprocessor",
    "postprocessor": "GeneralPostprocessor",
    "audio_column": "audio",
    "target_column": "sentence"
  },
  "common_voice_15_et": {
    "hf_repo": "mozilla-foundation/common_voice_15_0",
    "subset": "et",
    "language": "et",
    "preprocessor": "GeneralPreprocessor",
    "postprocessor": "GeneralPostprocessor",
    "audio_column": "audio",
    "target_column": "sentence"
  },
  "common_voice_15_eu": {
    "hf_repo": "mozilla-foundation/common_voice_15_0",
    "subset": "eu",
    "language": "eu",
    "preprocessor": "GeneralPreprocessor",
    "postprocessor": "GeneralPostprocessor",
    "audio_column": "audio",
    "target_column": "sentence"
  },
  "common_voice_15_fa": {
    "hf_repo": "mozilla-foundation/common_voice_15_0",
    "subset": "fa",
    "language": "fa",
    "preprocessor": "GeneralPreprocessor",
    "postprocessor": "GeneralPostprocessor",
    "audio_column": "audio",
    "target_column": "sentence"
  },
  "common_voice_15_fi": {
    "hf_repo": "mozilla-foundation/common_voice_15_0",
    "subset": "fi",
    "language": "fi",
    "preprocessor": "GeneralPreprocessor",
    "postprocessor": "GeneralPostprocessor",
    "audio_column": "audio",
    "target_column": "sentence"
  },
  "common_voice_15_fr": {
    "hf_repo": "mozilla-foundation/common_voice_15_0",
    "subset": "fr",
    "language": "fr",
    "preprocessor": "GeneralPreprocessor",
    "postprocessor": "GeneralPostprocessor",
    "audio_column": "audio",
    "target_column": "sentence"
  },
  "common_voice_15_fy-NL": {
    "hf_repo": "mozilla-foundation/common_voice_15_0",
    "subset": "fy-NL",
    "language": "fy-NL",
    "preprocessor": "GeneralPreprocessor",
    "postprocessor": "GeneralPostprocessor",
    "audio_column": "audio",
    "target_column": "sentence"
  },
  "common_voice_15_ga-IE": {
    "hf_repo": "mozilla-foundation/common_voice_15_0",
    "subset": "ga-IE",
    "language": "ga-IE",
    "preprocessor": "GeneralPreprocessor",
    "postprocessor": "GeneralPostprocessor",
    "audio_column": "audio",
    "target_column": "sentence"
  },
  "common_voice_15_gl": {
    "hf_repo": "mozilla-foundation/common_voice_15_0",
    "subset": "gl",
    "language": "gl",
    "preprocessor": "GeneralPreprocessor",
    "postprocessor": "GeneralPostprocessor",
    "audio_column": "audio",
    "target_column": "sentence"
  },
  "common_voice_15_gn": {
    "hf_repo": "mozilla-foundation/common_voice_15_0",
    "subset": "gn",
    "language": "gn",
    "preprocessor": "GeneralPreprocessor",
    "postprocessor": "GeneralPostprocessor",
    "audio_column": "audio",
    "target_column": "sentence"
  },
  "common_voice_15_ha": {
    "hf_repo": "mozilla-foundation/common_voice_15_0",
    "subset": "ha",
    "language": "ha",
    "preprocessor": "GeneralPreprocessor",
    "postprocessor": "GeneralPostprocessor",
    "audio_column": "audio",
    "target_column": "sentence"
  },
  "common_voice_15_he": {
    "hf_repo": "mozilla-foundation/common_voice_15_0",
    "subset": "he",
    "language": "he",
    "preprocessor": "GeneralPreprocessor",
    "postprocessor": "GeneralPostprocessor",
    "audio_column": "audio",
    "target_column": "sentence"
  },
  "common_voice_15_hi": {
    "hf_repo": "mozilla-foundation/common_voice_15_0",
    "subset": "hi",
    "language": "hi",
    "preprocessor": "GeneralPreprocessor",
    "postprocessor": "GeneralPostprocessor",
    "audio_column": "audio",
    "target_column": "sentence"
  },
  "common_voice_15_hsb": {
    "hf_repo": "mozilla-foundation/common_voice_15_0",
    "subset": "hsb",
    "language": "hsb",
    "preprocessor": "GeneralPreprocessor",
    "postprocessor": "GeneralPostprocessor",
    "audio_column": "audio",
    "target_column": "sentence"
  },
  "common_voice_15_hu": {
    "hf_repo": "mozilla-foundation/common_voice_15_0",
    "subset": "hu",
    "language": "hu",
    "preprocessor": "GeneralPreprocessor",
    "postprocessor": "GeneralPostprocessor",
    "audio_column": "audio",
    "target_column": "sentence"
  },
  "common_voice_15_hy-AM": {
    "hf_repo": "mozilla-foundation/common_voice_15_0",
    "subset": "hy-AM",
    "language": "hy-AM",
    "preprocessor": "GeneralPreprocessor",
    "postprocessor": "GeneralPostprocessor",
    "audio_column": "audio",
    "target_column": "sentence"
  },
  "common_voice_15_ia": {
    "hf_repo": "mozilla-foundation/common_voice_15_0",
    "subset": "ia",
    "language": "ia",
    "preprocessor": "GeneralPreprocessor",
    "postprocessor": "GeneralPostprocessor",
    "audio_column": "audio",
    "target_column": "sentence"
  },
  "common_voice_15_id": {
    "hf_repo": "mozilla-foundation/common_voice_15_0",
    "subset": "id",
    "language": "id",
    "preprocessor": "GeneralPreprocessor",
    "postprocessor": "GeneralPostprocessor",
    "audio_column": "audio",
    "target_column": "sentence"
  },
  "common_voice_15_ig": {
    "hf_repo": "mozilla-foundation/common_voice_15_0",
    "subset": "ig",
    "language": "ig",
    "preprocessor": "GeneralPreprocessor",
    "postprocessor": "GeneralPostprocessor",
    "audio_column": "audio",
    "target_column": "sentence"
  },
  "common_voice_15_is": {
    "hf_repo": "mozilla-foundation/common_voice_15_0",
    "subset": "is",
    "language": "is",
    "preprocessor": "GeneralPreprocessor",
    "postprocessor": "GeneralPostprocessor",
    "audio_column": "audio",
    "target_column": "sentence"
  },
  "common_voice_15_it": {
    "hf_repo": "mozilla-foundation/common_voice_15_0",
    "subset": "it",
    "language": "it",
    "preprocessor": "GeneralPreprocessor",
    "postprocessor": "GeneralPostprocessor",
    "audio_column": "audio",
    "target_column": "sentence"
  },
  "common_voice_15_ja": {
    "hf_repo": "mozilla-foundation/common_voice_15_0",
    "subset": "ja",
    "language": "ja",
    "preprocessor": "GeneralPreprocessor",
    "postprocessor": "GeneralPostprocessor",
    "audio_column": "audio",
    "target_column": "sentence"
  },
  "common_voice_15_ka": {
    "hf_repo": "mozilla-foundation/common_voice_15_0",
    "subset": "ka",
    "language": "ka",
    "preprocessor": "GeneralPreprocessor",
    "postprocessor": "GeneralPostprocessor",
    "audio_column": "audio",
    "target_column": "sentence"
  },
  "common_voice_15_kab": {
    "hf_repo": "mozilla-foundation/common_voice_15_0",
    "subset": "kab",
    "language": "kab",
    "preprocessor": "GeneralPreprocessor",
    "postprocessor": "GeneralPostprocessor",
    "audio_column": "audio",
    "target_column": "sentence"
  },
  "common_voice_15_kk": {
    "hf_repo": "mozilla-foundation/common_voice_15_0",
    "subset": "kk",
    "language": "kk",
    "preprocessor": "GeneralPreprocessor",
    "postprocessor": "GeneralPostprocessor",
    "audio_column": "audio",
    "target_column": "sentence"
  },
  "common_voice_15_kmr": {
    "hf_repo": "mozilla-foundation/common_voice_15_0",
    "subset": "kmr",
    "language": "kmr",
    "preprocessor": "GeneralPreprocessor",
    "postprocessor": "GeneralPostprocessor",
    "audio_column": "audio",
    "target_column": "sentence"
  },
  "common_voice_15_ko": {
    "hf_repo": "mozilla-foundation/common_voice_15_0",
    "subset": "ko",
    "language": "ko",
    "preprocessor": "GeneralPreprocessor",
    "postprocessor": "GeneralPostprocessor",
    "audio_column": "audio",
    "target_column": "sentence"
  },
  "common_voice_15_ky": {
    "hf_repo": "mozilla-foundation/common_voice_15_0",
    "subset": "ky",
    "language": "ky",
    "preprocessor": "GeneralPreprocessor",
    "postprocessor": "GeneralPostprocessor",
    "audio_column": "audio",
    "target_column": "sentence"
  },
  "common_voice_15_lg": {
    "hf_repo": "mozilla-foundation/common_voice_15_0",
    "subset": "lg",
    "language": "lg",
    "preprocessor": "GeneralPreprocessor",
    "postprocessor": "GeneralPostprocessor",
    "audio_column": "audio",
    "target_column": "sentence"
  },
  "common_voice_15_lo": {
    "hf_repo": "mozilla-foundation/common_voice_15_0",
    "subset": "lo",
    "language": "lo",
    "preprocessor": "GeneralPreprocessor",
    "postprocessor": "GeneralPostprocessor",
    "audio_column": "audio",
    "target_column": "sentence"
  },
  "common_voice_15_lt": {
    "hf_repo": "mozilla-foundation/common_voice_15_0",
    "subset": "lt",
    "language": "lt",
    "preprocessor": "GeneralPreprocessor",
    "postprocessor": "GeneralPostprocessor",
    "audio_column": "audio",
    "target_column": "sentence"
  },
  "common_voice_15_lv": {
    "hf_repo": "mozilla-foundation/common_voice_15_0",
    "subset": "lv",
    "language": "lv",
    "preprocessor": "GeneralPreprocessor",
    "postprocessor": "GeneralPostprocessor",
    "audio_column": "audio",
    "target_column": "sentence"
  },
  "common_voice_15_mdf": {
    "hf_repo": "mozilla-foundation/common_voice_15_0",
    "subset": "mdf",
    "language": "mdf",
    "preprocessor": "GeneralPreprocessor",
    "postprocessor": "GeneralPostprocessor",
    "audio_column": "audio",
    "target_column": "sentence"
  },
  "common_voice_15_mhr": {
    "hf_repo": "mozilla-foundation/common_voice_15_0",
    "subset": "mhr",
    "language": "mhr",
    "preprocessor": "GeneralPreprocessor",
    "postprocessor": "GeneralPostprocessor",
    "audio_column": "audio",
    "target_column": "sentence"
  },
  "common_voice_15_mk": {
    "hf_repo": "mozilla-foundation/common_voice_15_0",
    "subset": "mk",
    "language": "mk",
    "preprocessor": "GeneralPreprocessor",
    "postprocessor": "GeneralPostprocessor",
    "audio_column": "audio",
    "target_column": "sentence"
  },
  "common_voice_15_ml": {
    "hf_repo": "mozilla-foundation/common_voice_15_0",
    "subset": "ml",
    "language": "ml",
    "preprocessor": "GeneralPreprocessor",
    "postprocessor": "GeneralPostprocessor",
    "audio_column": "audio",
    "target_column": "sentence"
  },
  "common_voice_15_mn": {
    "hf_repo": "mozilla-foundation/common_voice_15_0",
    "subset": "mn",
    "language": "mn",
    "preprocessor": "GeneralPreprocessor",
    "postprocessor": "GeneralPostprocessor",
    "audio_column": "audio",
    "target_column": "sentence"
  },
  "common_voice_15_mr": {
    "hf_repo": "mozilla-foundation/common_voice_15_0",
    "subset": "mr",
    "language": "mr",
    "preprocessor": "GeneralPreprocessor",
    "postprocessor": "GeneralPostprocessor",
    "audio_column": "audio",
    "target_column": "sentence"
  },
  "common_voice_15_mrj": {
    "hf_repo": "mozilla-foundation/common_voice_15_0",
    "subset": "mrj",
    "language": "mrj",
    "preprocessor": "GeneralPreprocessor",
    "postprocessor": "GeneralPostprocessor",
    "audio_column": "audio",
    "target_column": "sentence"
  },
  "common_voice_15_mt": {
    "hf_repo": "mozilla-foundation/common_voice_15_0",
    "subset": "mt",
    "language": "mt",
    "preprocessor": "GeneralPreprocessor",
    "postprocessor": "GeneralPostprocessor",
    "audio_column": "audio",
    "target_column": "sentence"
  },
  "common_voice_15_myv": {
    "hf_repo": "mozilla-foundation/common_voice_15_0",
    "subset": "myv",
    "language": "myv",
    "preprocessor": "GeneralPreprocessor",
    "postprocessor": "GeneralPostprocessor",
    "audio_column": "audio",
    "target_column": "sentence"
  },
  "common_voice_15_nan-tw": {
    "hf_repo": "mozilla-foundation/common_voice_15_0",
    "subset": "nan-tw",
    "language": "nan-tw",
    "preprocessor": "GeneralPreprocessor",
    "postprocessor": "GeneralPostprocessor",
    "audio_column": "audio",
    "target_column": "sentence"
  },
  "common_voice_15_ne-NP": {
    "hf_repo": "mozilla-foundation/common_voice_15_0",
    "subset": "ne-NP",
    "language": "ne-NP",
    "preprocessor": "GeneralPreprocessor",
    "postprocessor": "GeneralPostprocessor",
    "audio_column": "audio",
    "target_column": "sentence"
  },
  "common_voice_15_nl": {
    "hf_repo": "mozilla-foundation/common_voice_15_0",
    "subset": "nl",
    "language": "nl",
    "preprocessor": "GeneralPreprocessor",
    "postprocessor": "GeneralPostprocessor",
    "audio_column": "audio",
    "target_column": "sentence"
  },
  "common_voice_15_nn-NO": {
    "hf_repo": "mozilla-foundation/common_voice_15_0",
    "subset": "nn-NO",
    "language": "nn-NO",
    "preprocessor": "GeneralPreprocessor",
    "postprocessor": "GeneralPostprocessor",
    "audio_column": "audio",
    "target_column": "sentence"
  },
  "common_voice_15_oc": {
    "hf_repo": "mozilla-foundation/common_voice_15_0",
    "subset": "oc",
    "language": "oc",
    "preprocessor": "GeneralPreprocessor",
    "postprocessor": "GeneralPostprocessor",
    "audio_column": "audio",
    "target_column": "sentence"
  },
  "common_voice_15_or": {
    "hf_repo": "mozilla-foundation/common_voice_15_0",
    "subset": "or",
    "language": "or",
    "preprocessor": "GeneralPreprocessor",
    "postprocessor": "GeneralPostprocessor",
    "audio_column": "audio",
    "target_column": "sentence"
  },
  "common_voice_15_pa-IN": {
    "hf_repo": "mozilla-foundation/common_voice_15_0",
    "subset": "pa-IN",
    "language": "pa-IN",
    "preprocessor": "GeneralPreprocessor",
    "postprocessor": "GeneralPostprocessor",
    "audio_column": "audio",
    "target_column": "sentence"
  },
  "common_voice_15_pl": {
    "hf_repo": "mozilla-foundation/common_voice_15_0",
    "subset": "pl",
    "language": "pl",
    "preprocessor": "GeneralPreprocessor",
    "postprocessor": "GeneralPostprocessor",
    "audio_column": "audio",
    "target_column": "sentence"
  },
  "common_voice_15_ps": {
    "hf_repo": "mozilla-foundation/common_voice_15_0",
    "subset": "ps",
    "language": "ps",
    "preprocessor": "GeneralPreprocessor",
    "postprocessor": "GeneralPostprocessor",
    "audio_column": "audio",
    "target_column": "sentence"
  },
  "common_voice_15_pt": {
    "hf_repo": "mozilla-foundation/common_voice_15_0",
    "subset": "pt",
    "language": "pt",
    "preprocessor": "GeneralPreprocessor",
    "postprocessor": "GeneralPostprocessor",
    "audio_column": "audio",
    "target_column": "sentence"
  },
  "common_voice_15_ro": {
    "hf_repo": "mozilla-foundation/common_voice_15_0",
    "subset": "ro",
    "language": "ro",
    "preprocessor": "GeneralPreprocessor",
    "postprocessor": "GeneralPostprocessor",
    "audio_column": "audio",
    "target_column": "sentence"
  },
  "common_voice_15_ru": {
    "hf_repo": "mozilla-foundation/common_voice_15_0",
    "subset": "ru",
    "language": "ru",
    "preprocessor": "GeneralPreprocessor",
    "postprocessor": "GeneralPostprocessor",
    "audio_column": "audio",
    "target_column": "sentence"
  },
  "common_voice_15_rw": {
    "hf_repo": "mozilla-foundation/common_voice_15_0",
    "subset": "rw",
    "language": "rw",
    "preprocessor": "GeneralPreprocessor",
    "postprocessor": "GeneralPostprocessor",
    "audio_column": "audio",
    "target_column": "sentence"
  },
  "common_voice_15_sah": {
    "hf_repo": "mozilla-foundation/common_voice_15_0",
    "subset": "sah",
    "language": "sah",
    "preprocessor": "GeneralPreprocessor",
    "postprocessor": "GeneralPostprocessor",
    "audio_column": "audio",
    "target_column": "sentence"
  },
  "common_voice_15_sat": {
    "hf_repo": "mozilla-foundation/common_voice_15_0",
    "subset": "sat",
    "language": "sat",
    "preprocessor": "GeneralPreprocessor",
    "postprocessor": "GeneralPostprocessor",
    "audio_column": "audio",
    "target_column": "sentence"
  },
  "common_voice_15_sc": {
    "hf_repo": "mozilla-foundation/common_voice_15_0",
    "subset": "sc",
    "language": "sc",
    "preprocessor": "GeneralPreprocessor",
    "postprocessor": "GeneralPostprocessor",
    "audio_column": "audio",
    "target_column": "sentence"
  },
  "common_voice_15_sk": {
    "hf_repo": "mozilla-foundation/common_voice_15_0",
    "subset": "sk",
    "language": "sk",
    "preprocessor": "GeneralPreprocessor",
    "postprocessor": "GeneralPostprocessor",
    "audio_column": "audio",
    "target_column": "sentence"
  },
  "common_voice_15_skr": {
    "hf_repo": "mozilla-foundation/common_voice_15_0",
    "subset": "skr",
    "language": "skr",
    "preprocessor": "GeneralPreprocessor",
    "postprocessor": "GeneralPostprocessor",
    "audio_column": "audio",
    "target_column": "sentence"
  },
  "common_voice_15_sl": {
    "hf_repo": "mozilla-foundation/common_voice_15_0",
    "subset": "sl",
    "language": "sl",
    "preprocessor": "GeneralPreprocessor",
    "postprocessor": "GeneralPostprocessor",
    "audio_column": "audio",
    "target_column": "sentence"
  },
  "common_voice_15_sq": {
    "hf_repo": "mozilla-foundation/common_voice_15_0",
    "subset": "sq",
    "language": "sq",
    "preprocessor": "GeneralPreprocessor",
    "postprocessor": "GeneralPostprocessor",
    "audio_column": "audio",
    "target_column": "sentence"
  },
  "common_voice_15_sr": {
    "hf_repo": "mozilla-foundation/common_voice_15_0",
    "subset": "sr",
    "language": "sr",
    "preprocessor": "GeneralPreprocessor",
    "postprocessor": "GeneralPostprocessor",
    "audio_column": "audio",
    "target_column": "sentence"
  },
  "common_voice_15_sv-SE": {
    "hf_repo": "mozilla-foundation/common_voice_15_0",
    "subset": "sv-SE",
    "language": "sv-SE",
    "preprocessor": "GeneralPreprocessor",
    "postprocessor": "GeneralPostprocessor",
    "audio_column": "audio",
    "target_column": "sentence"
  },
  "common_voice_15_sw": {
    "hf_repo": "mozilla-foundation/common_voice_15_0",
    "subset": "sw",
    "language": "sw",
    "preprocessor": "GeneralPreprocessor",
    "postprocessor": "GeneralPostprocessor",
    "audio_column": "audio",
    "target_column": "sentence"
  },
  "common_voice_15_ta": {
    "hf_repo": "mozilla-foundation/common_voice_15_0",
    "subset": "ta",
    "language": "ta",
    "preprocessor": "GeneralPreprocessor",
    "postprocessor": "GeneralPostprocessor",
    "audio_column": "audio",
    "target_column": "sentence"
  },
  "common_voice_15_th": {
    "hf_repo": "mozilla-foundation/common_voice_15_0",
    "subset": "th",
    "language": "th",
    "preprocessor": "GeneralPreprocessor",
    "postprocessor": "GeneralPostprocessor",
    "audio_column": "audio",
    "target_column": "sentence"
  },
  "common_voice_15_ti": {
    "hf_repo": "mozilla-foundation/common_voice_15_0",
    "subset": "ti",
    "language": "ti",
    "preprocessor": "GeneralPreprocessor",
    "postprocessor": "GeneralPostprocessor",
    "audio_column": "audio",
    "target_column": "sentence"
  },
  "common_voice_15_tig": {
    "hf_repo": "mozilla-foundation/common_voice_15_0",
    "subset": "tig",
    "language": "tig",
    "preprocessor": "GeneralPreprocessor",
    "postprocessor": "GeneralPostprocessor",
    "audio_column": "audio",
    "target_column": "sentence"
  },
  "common_voice_15_tk": {
    "hf_repo": "mozilla-foundation/common_voice_15_0",
    "subset": "tk",
    "language": "tk",
    "preprocessor": "GeneralPreprocessor",
    "postprocessor": "GeneralPostprocessor",
    "audio_column": "audio",
    "target_column": "sentence"
  },
  "common_voice_15_tok": {
    "hf_repo": "mozilla-foundation/common_voice_15_0",
    "subset": "tok",
    "language": "tok",
    "preprocessor": "GeneralPreprocessor",
    "postprocessor": "GeneralPostprocessor",
    "audio_column": "audio",
    "target_column": "sentence"
  },
  "common_voice_15_tr": {
    "hf_repo": "mozilla-foundation/common_voice_15_0",
    "subset": "tr",
    "language": "tr",
    "preprocessor": "GeneralPreprocessor",
    "postprocessor": "GeneralPostprocessor",
    "audio_column": "audio",
    "target_column": "sentence"
  },
  "common_voice_15_tt": {
    "hf_repo": "mozilla-foundation/common_voice_15_0",
    "subset": "tt",
    "language": "tt",
    "preprocessor": "GeneralPreprocessor",
    "postprocessor": "GeneralPostprocessor",
    "audio_column": "audio",
    "target_column": "sentence"
  },
  "common_voice_15_tw": {
    "hf_repo": "mozilla-foundation/common_voice_15_0",
    "subset": "tw",
    "language": "tw",
    "preprocessor": "GeneralPreprocessor",
    "postprocessor": "GeneralPostprocessor",
    "audio_column": "audio",
    "target_column": "sentence"
  },
  "common_voice_15_ug": {
    "hf_repo": "mozilla-foundation/common_voice_15_0",
    "subset": "ug",
    "language": "ug",
    "preprocessor": "GeneralPreprocessor",
    "postprocessor": "GeneralPostprocessor",
    "audio_column": "audio",
    "target_column": "sentence"
  },
  "common_voice_15_uk": {
    "hf_repo": "mozilla-foundation/common_voice_15_0",
    "subset": "uk",
    "language": "uk",
    "preprocessor": "GeneralPreprocessor",
    "postprocessor": "GeneralPostprocessor",
    "audio_column": "audio",
    "target_column": "sentence"
  },
  "common_voice_15_ur": {
    "hf_repo": "mozilla-foundation/common_voice_15_0",
    "subset": "ur",
    "language": "ur",
    "preprocessor": "GeneralPreprocessor",
    "postprocessor": "GeneralPostprocessor",
    "audio_column": "audio",
    "target_column": "sentence"
  },
  "common_voice_15_uz": {
    "hf_repo": "mozilla-foundation/common_voice_15_0",
    "subset": "uz",
    "language": "uz",
    "preprocessor": "GeneralPreprocessor",
    "postprocessor": "GeneralPostprocessor",
    "audio_column": "audio",
    "target_column": "sentence"
  },
  "common_voice_15_vi": {
    "hf_repo": "mozilla-foundation/common_voice_15_0",
    "subset": "vi",
    "language": "vi",
    "preprocessor": "GeneralPreprocessor",
    "postprocessor": "GeneralPostprocessor",
    "audio_column": "audio",
    "target_column": "sentence"
  },
  "common_voice_15_vot": {
    "hf_repo": "mozilla-foundation/common_voice_15_0",
    "subset": "vot",
    "language": "vot",
    "preprocessor": "GeneralPreprocessor",
    "postprocessor": "GeneralPostprocessor",
    "audio_column": "audio",
    "target_column": "sentence"
  },
  "common_voice_15_yue": {
    "hf_repo": "mozilla-foundation/common_voice_15_0",
    "subset": "yue",
    "language": "yue",
    "preprocessor": "GeneralPreprocessor",
    "postprocessor": "GeneralPostprocessor",
    "audio_column": "audio",
    "target_column": "sentence"
  },
  "common_voice_15_zh-CN": {
    "hf_repo": "mozilla-foundation/common_voice_15_0",
    "subset": "zh-CN",
    "language": "zh",
    "preprocessor": "GeneralPreprocessor",
    "postprocessor": "GeneralPostprocessor",
    "audio_column": "audio",
    "target_column": "sentence"
  },
  "common_voice_15_zh-HK": {
    "hf_repo": "mozilla-foundation/common_voice_15_0",
    "subset": "zh-HK",
    "language": "zh",
    "preprocessor": "GeneralPreprocessor",
    "postprocessor": "GeneralPostprocessor",
    "audio_column": "audio",
    "target_column": "sentence"
  },
  "common_voice_15_zh-TW": {
    "hf_repo": "mozilla-foundation/common_voice_15_0",
    "subset": "zh-TW",
    "language": "zh-TW",
    "preprocessor": "GeneralPreprocessor",
    "postprocessor": "GeneralPostprocessor",
    "audio_column": "audio",
    "target_column": "sentence"
  },
  "fleurs_af": {
    "hf_repo": "google/fleurs",
    "subset": "af_za",
    "language": "af",
    "preprocessor": "GeneralPreprocessor",
    "postprocessor": "GeneralPostprocessor",
    "audio_column": "audio",
    "target_column": "transcription"
  },
  "fleurs_am": {
    "hf_repo": "google/fleurs",
    "subset": "am_et",
    "language": "am",
    "preprocessor": "GeneralPreprocessor",
    "postprocessor": "GeneralPostprocessor",
    "audio_column": "audio",
    "target_column": "transcription"
  },
  "fleurs_ar": {
    "hf_repo": "google/fleurs",
    "subset": "ar_eg",
    "language": "ar",
    "preprocessor": "GeneralPreprocessor",
    "postprocessor": "GeneralPostprocessor",
    "audio_column": "audio",
    "target_column": "transcription"
  },
  "fleurs_hy": {
    "hf_repo": "google/fleurs",
    "subset": "hy_am",
    "language": "hy",
    "preprocessor": "GeneralPreprocessor",
    "postprocessor": "GeneralPostprocessor",
    "audio_column": "audio",
    "target_column": "transcription"
  },
  "fleurs_as": {
    "hf_repo": "google/fleurs",
    "subset": "as_in",
    "language": "as",
    "preprocessor": "GeneralPreprocessor",
    "postprocessor": "GeneralPostprocessor",
    "audio_column": "audio",
    "target_column": "transcription"
  },
  "fleurs_ast": {
    "hf_repo": "google/fleurs",
    "subset": "ast_es",
    "language": "ast",
    "preprocessor": "GeneralPreprocessor",
    "postprocessor": "GeneralPostprocessor",
    "audio_column": "audio",
    "target_column": "transcription"
  },
  "fleurs_az": {
    "hf_repo": "google/fleurs",
    "subset": "az_az",
    "language": "az",
    "preprocessor": "GeneralPreprocessor",
    "postprocessor": "GeneralPostprocessor",
    "audio_column": "audio",
    "target_column": "transcription"
  },
  "fleurs_be": {
    "hf_repo": "google/fleurs",
    "subset": "be_by",
    "language": "be",
    "preprocessor": "GeneralPreprocessor",
    "postprocessor": "GeneralPostprocessor",
    "audio_column": "audio",
    "target_column": "transcription"
  },
  "fleurs_bn": {
    "hf_repo": "google/fleurs",
    "subset": "bn_in",
    "language": "bn",
    "preprocessor": "GeneralPreprocessor",
    "postprocessor": "GeneralPostprocessor",
    "audio_column": "audio",
    "target_column": "transcription"
  },
  "fleurs_bs": {
    "hf_repo": "google/fleurs",
    "subset": "bs_ba",
    "language": "bs",
    "preprocessor": "GeneralPreprocessor",
    "postprocessor": "GeneralPostprocessor",
    "audio_column": "audio",
    "target_column": "transcription"
  },
  "fleurs_bg": {
    "hf_repo": "google/fleurs",
    "subset": "bg_bg",
    "language": "bg",
    "preprocessor": "GeneralPreprocessor",
    "postprocessor": "GeneralPostprocessor",
    "audio_column": "audio",
    "target_column": "transcription"
  },
  "fleurs_my": {
    "hf_repo": "google/fleurs",
    "subset": "my_mm",
    "language": "my",
    "preprocessor": "GeneralPreprocessor",
    "postprocessor": "GeneralPostprocessor",
    "audio_column": "audio",
    "target_column": "transcription"
  },
  "fleurs_ca": {
    "hf_repo": "google/fleurs",
    "subset": "ca_es",
    "language": "ca",
    "preprocessor": "GeneralPreprocessor",
    "postprocessor": "GeneralPostprocessor",
    "audio_column": "audio",
    "target_column": "transcription"
  },
  "fleurs_ceb": {
    "hf_repo": "google/fleurs",
    "subset": "ceb_ph",
    "language": "ceb",
    "preprocessor": "GeneralPreprocessor",
    "postprocessor": "GeneralPostprocessor",
    "audio_column": "audio",
    "target_column": "transcription"
  },
  "fleurs_cmn_hans": {
    "hf_repo": "google/fleurs",
    "subset": "cmn_hans_cn",
    "language": "cmn",
    "preprocessor": "GeneralPreprocessor",
    "postprocessor": "GeneralPostprocessor",
    "audio_column": "audio",
    "target_column": "transcription"
  },
  "fleurs_yue_hant": {
    "hf_repo": "google/fleurs",
    "subset": "yue_hant_hk",
    "language": "yue",
    "preprocessor": "GeneralPreprocessor",
    "postprocessor": "GeneralPostprocessor",
    "audio_column": "audio",
    "target_column": "transcription"
  },
  "fleurs_hr": {
    "hf_repo": "google/fleurs",
    "subset": "hr_hr",
    "language": "hr",
    "preprocessor": "GeneralPreprocessor",
    "postprocessor": "GeneralPostprocessor",
    "audio_column": "audio",
    "target_column": "transcription"
  },
  "fleurs_cs": {
    "hf_repo": "google/fleurs",
    "subset": "cs_cz",
    "language": "cs",
    "preprocessor": "GeneralPreprocessor",
    "postprocessor": "GeneralPostprocessor",
    "audio_column": "audio",
    "target_column": "transcription"
  },
  "fleurs_da": {
    "hf_repo": "google/fleurs",
    "subset": "da_dk",
    "language": "da",
    "preprocessor": "GeneralPreprocessor",
    "postprocessor": "GeneralPostprocessor",
    "audio_column": "audio",
    "target_column": "transcription"
  },
  "fleurs_nl": {
    "hf_repo": "google/fleurs",
    "subset": "nl_nl",
    "language": "nl",
    "preprocessor": "GeneralPreprocessor",
    "postprocessor": "GeneralPostprocessor",
    "audio_column": "audio",
    "target_column": "transcription"
  },
  "fleurs_en": {
    "hf_repo": "google/fleurs",
    "subset": "en_us",
    "language": "en",
    "preprocessor": "GeneralPreprocessor",
    "postprocessor": "GeneralPostprocessor",
    "audio_column": "audio",
    "target_column": "transcription"
  },
  "fleurs_et": {
    "hf_repo": "google/fleurs",
    "subset": "et_ee",
    "language": "et",
    "preprocessor": "GeneralPreprocessor",
    "postprocessor": "GeneralPostprocessor",
    "audio_column": "audio",
    "target_column": "transcription"
  },
  "fleurs_fil": {
    "hf_repo": "google/fleurs",
    "subset": "fil_ph",
    "language": "fil",
    "preprocessor": "GeneralPreprocessor",
    "postprocessor": "GeneralPostprocessor",
    "audio_column": "audio",
    "target_column": "transcription"
  },
  "fleurs_fi": {
    "hf_repo": "google/fleurs",
    "subset": "fi_fi",
    "language": "fi",
    "preprocessor": "GeneralPreprocessor",
    "postprocessor": "GeneralPostprocessor",
    "audio_column": "audio",
    "target_column": "transcription"
  },
  "fleurs_fr": {
    "hf_repo": "google/fleurs",
    "subset": "fr_fr",
    "language": "fr",
    "preprocessor": "GeneralPreprocessor",
    "postprocessor": "GeneralPostprocessor",
    "audio_column": "audio",
    "target_column": "transcription"
  },
  "fleurs_ff": {
    "hf_repo": "google/fleurs",
    "subset": "ff_sn",
    "language": "ff",
    "preprocessor": "GeneralPreprocessor",
    "postprocessor": "GeneralPostprocessor",
    "audio_column": "audio",
    "target_column": "transcription"
  },
  "fleurs_gl": {
    "hf_repo": "google/fleurs",
    "subset": "gl_es",
    "language": "gl",
    "preprocessor": "GeneralPreprocessor",
    "postprocessor": "GeneralPostprocessor",
    "audio_column": "audio",
    "target_column": "transcription"
  },
  "fleurs_lg": {
    "hf_repo": "google/fleurs",
    "subset": "lg_ug",
    "language": "lg",
    "preprocessor": "GeneralPreprocessor",
    "postprocessor": "GeneralPostprocessor",
    "audio_column": "audio",
    "target_column": "transcription"
  },
  "fleurs_ka": {
    "hf_repo": "google/fleurs",
    "subset": "ka_ge",
    "language": "ka",
    "preprocessor": "GeneralPreprocessor",
    "postprocessor": "GeneralPostprocessor",
    "audio_column": "audio",
    "target_column": "transcription"
  },
  "fleurs_de": {
    "hf_repo": "google/fleurs",
    "subset": "de_de",
    "language": "de",
    "preprocessor": "GeneralPreprocessor",
    "postprocessor": "GeneralPostprocessor",
    "audio_column": "audio",
    "target_column": "transcription"
  },
  "fleurs_el": {
    "hf_repo": "google/fleurs",
    "subset": "el_gr",
    "language": "el",
    "preprocessor": "GeneralPreprocessor",
    "postprocessor": "GeneralPostprocessor",
    "audio_column": "audio",
    "target_column": "transcription"
  },
  "fleurs_gu": {
    "hf_repo": "google/fleurs",
    "subset": "gu_in",
    "language": "gu",
    "preprocessor": "GeneralPreprocessor",
    "postprocessor": "GeneralPostprocessor",
    "audio_column": "audio",
    "target_column": "transcription"
  },
  "fleurs_ha": {
    "hf_repo": "google/fleurs",
    "subset": "ha_ng",
    "language": "ha",
    "preprocessor": "GeneralPreprocessor",
    "postprocessor": "GeneralPostprocessor",
    "audio_column": "audio",
    "target_column": "transcription"
  },
  "fleurs_he": {
    "hf_repo": "google/fleurs",
    "subset": "he_il",
    "language": "he",
    "preprocessor": "GeneralPreprocessor",
    "postprocessor": "GeneralPostprocessor",
    "audio_column": "audio",
    "target_column": "transcription"
  },
  "fleurs_hi": {
    "hf_repo": "google/fleurs",
    "subset": "hi_in",
    "language": "hi",
    "preprocessor": "GeneralPreprocessor",
    "postprocessor": "GeneralPostprocessor",
    "audio_column": "audio",
    "target_column": "transcription"
  },
  "fleurs_hu": {
    "hf_repo": "google/fleurs",
    "subset": "hu_hu",
    "language": "hu",
    "preprocessor": "GeneralPreprocessor",
    "postprocessor": "GeneralPostprocessor",
    "audio_column": "audio",
    "target_column": "transcription"
  },
  "fleurs_is": {
    "hf_repo": "google/fleurs",
    "subset": "is_is",
    "language": "is",
    "preprocessor": "GeneralPreprocessor",
    "postprocessor": "GeneralPostprocessor",
    "audio_column": "audio",
    "target_column": "transcription"
  },
  "fleurs_ig": {
    "hf_repo": "google/fleurs",
    "subset": "ig_ng",
    "language": "ig",
    "preprocessor": "GeneralPreprocessor",
    "postprocessor": "GeneralPostprocessor",
    "audio_column": "audio",
    "target_column": "transcription"
  },
  "fleurs_id": {
    "hf_repo": "google/fleurs",
    "subset": "id_id",
    "language": "id",
    "preprocessor": "GeneralPreprocessor",
    "postprocessor": "GeneralPostprocessor",
    "audio_column": "audio",
    "target_column": "transcription"
  },
  "fleurs_ga": {
    "hf_repo": "google/fleurs",
    "subset": "ga_ie",
    "language": "ga",
    "preprocessor": "GeneralPreprocessor",
    "postprocessor": "GeneralPostprocessor",
    "audio_column": "audio",
    "target_column": "transcription"
  },
  "fleurs_it": {
    "hf_repo": "google/fleurs",
    "subset": "it_it",
    "language": "it",
    "preprocessor": "GeneralPreprocessor",
    "postprocessor": "GeneralPostprocessor",
    "audio_column": "audio",
    "target_column": "transcription"
  },
  "fleurs_ja": {
    "hf_repo": "google/fleurs",
    "subset": "ja_jp",
    "language": "ja",
    "preprocessor": "GeneralPreprocessor",
    "postprocessor": "GeneralPostprocessor",
    "audio_column": "audio",
    "target_column": "transcription"
  },
  "fleurs_jv": {
    "hf_repo": "google/fleurs",
    "subset": "jv_id",
    "language": "jv",
    "preprocessor": "GeneralPreprocessor",
    "postprocessor": "GeneralPostprocessor",
    "audio_column": "audio",
    "target_column": "transcription"
  },
  "fleurs_kea": {
    "hf_repo": "google/fleurs",
    "subset": "kea_cv",
    "language": "kea",
    "preprocessor": "GeneralPreprocessor",
    "postprocessor": "GeneralPostprocessor",
    "audio_column": "audio",
    "target_column": "transcription"
  },
  "fleurs_kam": {
    "hf_repo": "google/fleurs",
    "subset": "kam_ke",
    "language": "kam",
    "preprocessor": "GeneralPreprocessor",
    "postprocessor": "GeneralPostprocessor",
    "audio_column": "audio",
    "target_column": "transcription"
  },
  "fleurs_kn": {
    "hf_repo": "google/fleurs",
    "subset": "kn_in",
    "language": "kn",
    "preprocessor": "GeneralPreprocessor",
    "postprocessor": "GeneralPostprocessor",
    "audio_column": "audio",
    "target_column": "transcription"
  },
  "fleurs_kk": {
    "hf_repo": "google/fleurs",
    "subset": "kk_kz",
    "language": "kk",
    "preprocessor": "GeneralPreprocessor",
    "postprocessor": "GeneralPostprocessor",
    "audio_column": "audio",
    "target_column": "transcription"
  },
  "fleurs_km": {
    "hf_repo": "google/fleurs",
    "subset": "km_kh",
    "language": "km",
    "preprocessor": "GeneralPreprocessor",
    "postprocessor": "GeneralPostprocessor",
    "audio_column": "audio",
    "target_column": "transcription"
  },
  "fleurs_ko": {
    "hf_repo": "google/fleurs",
    "subset": "ko_kr",
    "language": "ko",
    "preprocessor": "GeneralPreprocessor",
    "postprocessor": "GeneralPostprocessor",
    "audio_column": "audio",
    "target_column": "transcription"
  },
  "fleurs_ky": {
    "hf_repo": "google/fleurs",
    "subset": "ky_kg",
    "language": "ky",
    "preprocessor": "GeneralPreprocessor",
    "postprocessor": "GeneralPostprocessor",
    "audio_column": "audio",
    "target_column": "transcription"
  },
  "fleurs_lo": {
    "hf_repo": "google/fleurs",
    "subset": "lo_la",
    "language": "lo",
    "preprocessor": "GeneralPreprocessor",
    "postprocessor": "GeneralPostprocessor",
    "audio_column": "audio",
    "target_column": "transcription"
  },
  "fleurs_lv": {
    "hf_repo": "google/fleurs",
    "subset": "lv_lv",
    "language": "lv",
    "preprocessor": "GeneralPreprocessor",
    "postprocessor": "GeneralPostprocessor",
    "audio_column": "audio",
    "target_column": "transcription"
  },
  "fleurs_ln": {
    "hf_repo": "google/fleurs",
    "subset": "ln_cd",
    "language": "ln",
    "preprocessor": "GeneralPreprocessor",
    "postprocessor": "GeneralPostprocessor",
    "audio_column": "audio",
    "target_column": "transcription"
  },
  "fleurs_lt": {
    "hf_repo": "google/fleurs",
    "subset": "lt_lt",
    "language": "lt",
    "preprocessor": "GeneralPreprocessor",
    "postprocessor": "GeneralPostprocessor",
    "audio_column": "audio",
    "target_column": "transcription"
  },
  "fleurs_luo": {
    "hf_repo": "google/fleurs",
    "subset": "luo_ke",
    "language": "luo",
    "preprocessor": "GeneralPreprocessor",
    "postprocessor": "GeneralPostprocessor",
    "audio_column": "audio",
    "target_column": "transcription"
  },
  "fleurs_lb": {
    "hf_repo": "google/fleurs",
    "subset": "lb_lu",
    "language": "lb",
    "preprocessor": "GeneralPreprocessor",
    "postprocessor": "GeneralPostprocessor",
    "audio_column": "audio",
    "target_column": "transcription"
  },
  "fleurs_mk": {
    "hf_repo": "google/fleurs",
    "subset": "mk_mk",
    "language": "mk",
    "preprocessor": "GeneralPreprocessor",
    "postprocessor": "GeneralPostprocessor",
    "audio_column": "audio",
    "target_column": "transcription"
  },
  "fleurs_ms": {
    "hf_repo": "google/fleurs",
    "subset": "ms_my",
    "language": "ms",
    "preprocessor": "GeneralPreprocessor",
    "postprocessor": "GeneralPostprocessor",
    "audio_column": "audio",
    "target_column": "transcription"
  },
  "fleurs_ml": {
    "hf_repo": "google/fleurs",
    "subset": "ml_in",
    "language": "ml",
    "preprocessor": "GeneralPreprocessor",
    "postprocessor": "GeneralPostprocessor",
    "audio_column": "audio",
    "target_column": "transcription"
  },
  "fleurs_mt": {
    "hf_repo": "google/fleurs",
    "subset": "mt_mt",
    "language": "mt",
    "preprocessor": "GeneralPreprocessor",
    "postprocessor": "GeneralPostprocessor",
    "audio_column": "audio",
    "target_column": "transcription"
  },
  "fleurs_mi": {
    "hf_repo": "google/fleurs",
    "subset": "mi_nz",
    "language": "mi",
    "preprocessor": "GeneralPreprocessor",
    "postprocessor": "GeneralPostprocessor",
    "audio_column": "audio",
    "target_column": "transcription"
  },
  "fleurs_mr": {
    "hf_repo": "google/fleurs",
    "subset": "mr_in",
    "language": "mr",
    "preprocessor": "GeneralPreprocessor",
    "postprocessor": "GeneralPostprocessor",
    "audio_column": "audio",
    "target_column": "transcription"
  },
  "fleurs_mn": {
    "hf_repo": "google/fleurs",
    "subset": "mn_mn",
    "language": "mn",
    "preprocessor": "GeneralPreprocessor",
    "postprocessor": "GeneralPostprocessor",
    "audio_column": "audio",
    "target_column": "transcription"
  },
  "fleurs_ne": {
    "hf_repo": "google/fleurs",
    "subset": "ne_np",
    "language": "ne",
    "preprocessor": "GeneralPreprocessor",
    "postprocessor": "GeneralPostprocessor",
    "audio_column": "audio",
    "target_column": "transcription"
  },
  "fleurs_nso": {
    "hf_repo": "google/fleurs",
    "subset": "nso_za",
    "language": "nso",
    "preprocessor": "GeneralPreprocessor",
    "postprocessor": "GeneralPostprocessor",
    "audio_column": "audio",
    "target_column": "transcription"
  },
  "fleurs_nb": {
    "hf_repo": "google/fleurs",
    "subset": "nb_no",
    "language": "nb",
    "preprocessor": "GeneralPreprocessor",
    "postprocessor": "GeneralPostprocessor",
    "audio_column": "audio",
    "target_column": "transcription"
  },
  "fleurs_ny": {
    "hf_repo": "google/fleurs",
    "subset": "ny_mw",
    "language": "ny",
    "preprocessor": "GeneralPreprocessor",
    "postprocessor": "GeneralPostprocessor",
    "audio_column": "audio",
    "target_column": "transcription"
  },
  "fleurs_oc": {
    "hf_repo": "google/fleurs",
    "subset": "oc_fr",
    "language": "oc",
    "preprocessor": "GeneralPreprocessor",
    "postprocessor": "GeneralPostprocessor",
    "audio_column": "audio",
    "target_column": "transcription"
  },
  "fleurs_or": {
    "hf_repo": "google/fleurs",
    "subset": "or_in",
    "language": "or",
    "preprocessor": "GeneralPreprocessor",
    "postprocessor": "GeneralPostprocessor",
    "audio_column": "audio",
    "target_column": "transcription"
  },
  "fleurs_om": {
    "hf_repo": "google/fleurs",
    "subset": "om_et",
    "language": "om",
    "preprocessor": "GeneralPreprocessor",
    "postprocessor": "GeneralPostprocessor",
    "audio_column": "audio",
    "target_column": "transcription"
  },
  "fleurs_ps": {
    "hf_repo": "google/fleurs",
    "subset": "ps_pk",
    "language": "ps",
    "preprocessor": "GeneralPreprocessor",
    "postprocessor": "GeneralPostprocessor",
    "audio_column": "audio",
    "target_column": "transcription"
  },
  "fleurs_fa": {
    "hf_repo": "google/fleurs",
    "subset": "fa_ir",
    "language": "fa",
    "preprocessor": "GeneralPreprocessor",
    "postprocessor": "GeneralPostprocessor",
    "audio_column": "audio",
    "target_column": "transcription"
  },
  "fleurs_pl": {
    "hf_repo": "google/fleurs",
    "subset": "pl_pl",
    "language": "pl",
    "preprocessor": "GeneralPreprocessor",
    "postprocessor": "GeneralPostprocessor",
    "audio_column": "audio",
    "target_column": "transcription"
  },
  "fleurs_pt": {
    "hf_repo": "google/fleurs",
    "subset": "pt_pt",
    "language": "pt",
    "preprocessor": "GeneralPreprocessor",
    "postprocessor": "GeneralPostprocessor",
    "audio_column": "audio",
    "target_column": "transcription"
  },
  "fleurs_pa": {
    "hf_repo": "google/fleurs",
    "subset": "pa_in",
    "language": "pa",
    "preprocessor": "GeneralPreprocessor",
    "postprocessor": "GeneralPostprocessor",
    "audio_column": "audio",
    "target_column": "transcription"
  },
  "fleurs_ro": {
    "hf_repo": "google/fleurs",
    "subset": "ro_ro",
    "language": "ro",
    "preprocessor": "GeneralPreprocessor",
    "postprocessor": "GeneralPostprocessor",
    "audio_column": "audio",
    "target_column": "transcription"
  },
  "fleurs_ru": {
    "hf_repo": "google/fleurs",
    "subset": "ru_ru",
    "language": "ru",
    "preprocessor": "GeneralPreprocessor",
    "postprocessor": "GeneralPostprocessor",
    "audio_column": "audio",
    "target_column": "transcription"
  },
  "fleurs_sr": {
    "hf_repo": "google/fleurs",
    "subset": "sr_rs",
    "language": "sr",
    "preprocessor": "GeneralPreprocessor",
    "postprocessor": "GeneralPostprocessor",
    "audio_column": "audio",
    "target_column": "transcription"
  },
  "fleurs_sn": {
    "hf_repo": "google/fleurs",
    "subset": "sn_zw",
    "language": "sn",
    "preprocessor": "GeneralPreprocessor",
    "postprocessor": "GeneralPostprocessor",
    "audio_column": "audio",
    "target_column": "transcription"
  },
  "fleurs_sd": {
    "hf_repo": "google/fleurs",
    "subset": "sd_in",
    "language": "sd",
    "preprocessor": "GeneralPreprocessor",
    "postprocessor": "GeneralPostprocessor",
    "audio_column": "audio",
    "target_column": "transcription"
  },
  "fleurs_sk": {
    "hf_repo": "google/fleurs",
    "subset": "sk_sk",
    "language": "sk",
    "preprocessor": "GeneralPreprocessor",
    "postprocessor": "GeneralPostprocessor",
    "audio_column": "audio",
    "target_column": "transcription"
  },
  "fleurs_sl": {
    "hf_repo": "google/fleurs",
    "subset": "sl_si",
    "language": "sl",
    "preprocessor": "GeneralPreprocessor",
    "postprocessor": "GeneralPostprocessor",
    "audio_column": "audio",
    "target_column": "transcription"
  },
  "fleurs_so": {
    "hf_repo": "google/fleurs",
    "subset": "so_so",
    "language": "so",
    "preprocessor": "GeneralPreprocessor",
    "postprocessor": "GeneralPostprocessor",
    "audio_column": "audio",
    "target_column": "transcription"
  },
  "fleurs_ckb": {
    "hf_repo": "google/fleurs",
    "subset": "ckb_iq",
    "language": "ckb",
    "preprocessor": "GeneralPreprocessor",
    "postprocessor": "GeneralPostprocessor",
    "audio_column": "audio",
    "target_column": "transcription"
  },
  "fleurs_es": {
    "hf_repo": "google/fleurs",
    "subset": "es_es",
    "language": "es",
    "preprocessor": "GeneralPreprocessor",
    "postprocessor": "GeneralPostprocessor",
    "audio_column": "audio",
    "target_column": "transcription"
  },
  "fleurs_sw": {
    "hf_repo": "google/fleurs",
    "subset": "sw_ke",
    "language": "sw",
    "preprocessor": "GeneralPreprocessor",
    "postprocessor": "GeneralPostprocessor",
    "audio_column": "audio",
    "target_column": "transcription"
  },
  "fleurs_sv": {
    "hf_repo": "google/fleurs",
    "subset": "sv_se",
    "language": "sv",
    "preprocessor": "GeneralPreprocessor",
    "postprocessor": "GeneralPostprocessor",
    "audio_column": "audio",
    "target_column": "transcription"
  },
  "fleurs_tg": {
    "hf_repo": "google/fleurs",
    "subset": "tg_tj",
    "language": "tg",
    "preprocessor": "GeneralPreprocessor",
    "postprocessor": "GeneralPostprocessor",
    "audio_column": "audio",
    "target_column": "transcription"
  },
  "fleurs_ta": {
    "hf_repo": "google/fleurs",
    "subset": "ta_in",
    "language": "ta",
    "preprocessor": "GeneralPreprocessor",
    "postprocessor": "GeneralPostprocessor",
    "audio_column": "audio",
    "target_column": "transcription"
  },
  "fleurs_te": {
    "hf_repo": "google/fleurs",
    "subset": "te_in",
    "language": "te",
    "preprocessor": "GeneralPreprocessor",
    "postprocessor": "GeneralPostprocessor",
    "audio_column": "audio",
    "target_column": "transcription"
  },
  "fleurs_th": {
    "hf_repo": "google/fleurs",
    "subset": "th_th",
    "language": "th",
    "preprocessor": "GeneralPreprocessor",
    "postprocessor": "GeneralPostprocessor",
    "audio_column": "audio",
    "target_column": "transcription"
  },
  "fleurs_tr": {
    "hf_repo": "google/fleurs",
    "subset": "tr_tr",
    "language": "tr",
    "preprocessor": "GeneralPreprocessor",
    "postprocessor": "GeneralPostprocessor",
    "audio_column": "audio",
    "target_column": "transcription"
  },
  "fleurs_uk": {
    "hf_repo": "google/fleurs",
    "subset": "uk_ua",
    "language": "uk",
    "preprocessor": "GeneralPreprocessor",
    "postprocessor": "GeneralPostprocessor",
    "audio_column": "audio",
    "target_column": "transcription"
  },
  "fleurs_umb": {
    "hf_repo": "google/fleurs",
    "subset": "umb_ao",
    "language": "umb",
    "preprocessor": "GeneralPreprocessor",
    "postprocessor": "GeneralPostprocessor",
    "audio_column": "audio",
    "target_column": "transcription"
  },
  "fleurs_ur": {
    "hf_repo": "google/fleurs",
    "subset": "ur_pk",
    "language": "ur",
    "preprocessor": "GeneralPreprocessor",
    "postprocessor": "GeneralPostprocessor",
    "audio_column": "audio",
    "target_column": "transcription"
  },
  "fleurs_uz": {
    "hf_repo": "google/fleurs",
    "subset": "uz_uz",
    "language": "uz",
    "preprocessor": "GeneralPreprocessor",
    "postprocessor": "GeneralPostprocessor",
    "audio_column": "audio",
    "target_column": "transcription"
  },
  "fleurs_vi": {
    "hf_repo": "google/fleurs",
    "subset": "vi_vn",
    "language": "vi",
    "preprocessor": "GeneralPreprocessor",
    "postprocessor": "GeneralPostprocessor",
    "audio_column": "audio",
    "target_column": "transcription"
  },
  "fleurs_cy": {
    "hf_repo": "google/fleurs",
    "subset": "cy_gb",
    "language": "cy",
    "preprocessor": "GeneralPreprocessor",
    "postprocessor": "GeneralPostprocessor",
    "audio_column": "audio",
    "target_column": "transcription"
  },
  "fleurs_wo": {
    "hf_repo": "google/fleurs",
    "subset": "wo_sn",
    "language": "wo",
    "preprocessor": "GeneralPreprocessor",
    "postprocessor": "GeneralPostprocessor",
    "audio_column": "audio",
    "target_column": "transcription"
  },
  "fleurs_xh": {
    "hf_repo": "google/fleurs",
    "subset": "xh_za",
    "language": "xh",
    "preprocessor": "GeneralPreprocessor",
    "postprocessor": "GeneralPostprocessor",
    "audio_column": "audio",
    "target_column": "transcription"
  },
  "fleurs_yo": {
    "hf_repo": "google/fleurs",
    "subset": "yo_ng",
    "language": "yo",
    "preprocessor": "GeneralPreprocessor",
    "postprocessor": "GeneralPostprocessor",
    "audio_column": "audio",
    "target_column": "transcription"
  },
  "fleurs_zu": {
    "hf_repo": "google/fleurs",
    "subset": "zu_za",
    "language": "zu",
    "preprocessor": "GeneralPreprocessor",
    "postprocessor": "GeneralPostprocessor",
    "audio_column": "audio",
    "target_column": "transcription"
  },
  "callhome_eng": {
    "language": "en",
    "preprocessor": "CallhomePreprocessor",
    "postprocessor": "CallhomePostprocessor",
    "path": "private_datasets/CallHome_eng"
  },
  "callhome_deu": {
    "language": "de",
    "preprocessor": "CallhomePreprocessor",
    "postprocessor": "CallhomePostprocessor",
    "path": "private_datasets/CallHome_eng"
  },
  "callhome_jpn": {
    "language": "ja",
    "preprocessor": "CallhomePreprocessor",
    "postprocessor": "CallhomePostprocessor",
    "path": "private_datasets/CallHome_eng"
  },
  "callhome_spa": {
    "language": "es",
    "preprocessor": "CallhomePreprocessor",
    "postprocessor": "CallhomePostprocessor",
    "path": "private_datasets/CallHome_eng"
  },
  "callhome_zho": {
    "language": "zh",
    "preprocessor": "CallhomePreprocessor",
    "postprocessor": "CallhomePostprocessor",
    "path": "private_datasets/CallHome_eng"
  }
}<|MERGE_RESOLUTION|>--- conflicted
+++ resolved
@@ -8,13 +8,8 @@
     "target_column": "answer",
     "instruction_column": "instruction"
   },
-<<<<<<< HEAD
-  "gigaspeech2_test": {
-    "hf_repo": "AudioLLMs/gigaspeech2-test",
-=======
   "gigaspeech_test": {
     "hf_repo": "AudioLLMs/gigaspeech_test",
->>>>>>> 924e6c39
     "language": "en",
     "preprocessor": "GeneralPreprocessor",
     "postprocessor": "GeneralPostprocessor",
