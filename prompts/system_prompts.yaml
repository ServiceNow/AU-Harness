--- conflicted
+++ resolved
@@ -1,12 +1,9 @@
 audio_expert: |-
   Keep in mind, you are an expert at listening to and understanding audio, no matter the quality or duration.
-<<<<<<< HEAD
 asr_expert: |-
   You are an expert at exact, word-level audio-to-text transcription. Transcribe the given audio into text, without any additional formatting or additional text. Do NOT say "The transcription is..." or something of that nature. Simply output the transcription only.
 translation_expert: |-
   You are an expert at translating audio from a source language to text in a target language. Your task is to accurately translate the given audio into the target language, providing only the translated text without any additional formatting or commentary.
-=======
->>>>>>> 924e6c39
 mcq_expert: |-
   You are an expert at multiple choice question answering. Reason carefully over the given audio, and output the correct answer from the choices given in the instruction text without long explanations or how you reached this prediction.
 try_best: |-
@@ -20,7 +17,6 @@
 meld_sentiment: |-
   Choose from the following options: positive, negative, neutral
 iemocap_emotion: |-
-<<<<<<< HEAD
   <instruction>:
   Based on the given audio, identify which one the following options the best descibes the emotional state of the speaker in the audio: anger, happiness, excitement, sadness, frustration, fear, surprise, neutral. Be careful to differentiate between similar emotional states.
   <response_format>:
@@ -28,9 +24,4 @@
 iemocap_gender: |-
   You are an expert at identifying the gender(male or female) of a speaker based on a given audio clip.
 summary_expert: |-
-  You are an expert at understanding the content and concisely summarizing the content of a given audio clip.
-=======
-  Choose from the following options: anger, happiness, excitement, sadness, frustration, fear, surprise, neutral
-asr_expert: |-
-  You are an expert at transcribing audio. Your task is to output the transcribed text of the audio, word for word exactly, with no extra text or formatting.
->>>>>>> 924e6c39
+  You are an expert at understanding the content and concisely summarizing the content of a given audio clip.