--- conflicted
+++ resolved
@@ -97,7 +97,6 @@
             "processed_predictions": processed_predictions
         }
         if metric == "word_error_rate":
-<<<<<<< HEAD
             # Extract audio metadata
             ids, lengths = self.extract_audio_metadata(dataset)
             
@@ -116,21 +115,4 @@
         return self.create_output(
             model_targets=model_targets,
             processed_predictions=processed_predictions
-        )
-=======
-            # More robust handling of IDs and audio lengths
-            ids = []
-            lengths = []
-            for record in dataset:
-                ids.append(record.get("id", "unknown")[:4])
-                array = record.get("array")
-                sampling_rate = record.get("sampling_rate", 16000)
-                length = len(array) / sampling_rate if array is not None else 0
-                lengths.append(length)
-                
-            output["ids"] = ids
-            output["lengths"] = lengths
-            
-        self.validate_output(output)
-        return output
->>>>>>> 6d0b415b
+        )