
<<<<<<< HEAD
dataset_metric: # tuple of dataset, metric(can run by task or dataset)
  - "(wavcaps_qa_test, word_error_rate)"
  - "(alpaca_audio_test, word_error_rate)"
  - "(emotion_recognition, llm_judge_binary)"
num_samples: 100 # number of samples to run(remove for all)
user_prompt_add_ons: ["asr_clean_output"] # optional - additional prompting in text instructions for each sample
length_filter: [1.0, 3.0] # optional - filters for only audio samples in this length(seconds)
accented: false # optional - filters for only audio samples in this length(seconds)
language: "english" # optional - filters for only audio samples in this language - use language code

judge_concurrency: 250 # optional - default is 1
judge_model: "infer-qwen3-32b" # mandatory
judge_type: "vllm" # mandatory (vllm or openai)
#judge_api_version: "2025-01-01-preview" # optional(needed for openai)
judge_api_endpoint: "https://infer-qwen3-32b-runai-nowllm.inference.ta121237.dgxcloud.ai/v1" # mandatory
judge_api_key: "8o30OElfDYV_D6YbbznT0A:GDC2BsXIfSdfjv9iWka3V4MkazpvHfe0cCwXohzbP0Q" # mandatory
judge_temperature: 0.1 # optional
#judge_prompt_model_override: "Qwen3-32b" # optional
=======
dataset_metric: #list of dataset-metric pairs, each as a two-item list of strings ["dataset_name", "metric_name"]
  # Speech recognition datasets
  - ["alpaca_audio_test", "llm_judge_detailed"]
  - ["librispeech_test_clean", "word_error_rate"]
  
  # Emotion recognition runspec
  - ["emotion_recognition", "llm_judge_binary"]
  
  # Gender recognition datasets
  - ["voxceleb_gender_test", "llm_judge_binary"]
  - ["iemocap_gender_recognition", "llm_judge_binary"]
  
  # Question-answering datasets and runspecs
  - ["big_bench_audio", "llm_judge_big_bench_audio"]
  - ["music_understanding", "llm_judge_binary"]

# Optional: Aggregate multiple dataset-metric pairs into a single score
# aggregate has x two-item lists, each as a two-item list of strings ["metric_name", ["dataset/runspec1", "dataset2", ..., "datasetN"]]
aggregate:
  - ["llm_judge_binary", ["emotion_recognition"]]
  - ["llm_judge_binary", ["voxceleb_gender_test", "iemocap_gender_recognition"]]
  
num_samples: 100 #number of samples to run(remove for all)
judge_concurrency: 8 #judge call(optional)
judge_model: "gpt-4o-mini" #optional
user_prompt_add_ons: ["asr_clean_output"] #optional - additional prompting in text instructions for each sample
system_prompts: ["audio_expert", "try_best"]
length_filter: [1.0, 3.0] #optional - filters for only audio samples in this length(seconds) - only supported for general and callhome preprocessors
accented: false #optional - filters for only audio samples in this length(seconds)
language: "en" #optional - filters for only audio samples in this language
logging:
  log_file: "audiobench.log"  # Path to the main log file
  level: "INFO"    # Log level (DEBUG, INFO, WARNING, ERROR, CRITICAL)

#override the requester temperature values by task or model
temperature_overrides:
  #model and task override
  - model: "gpt-4o-mini-audio-preview"
    task: "emotion_recognition"
    temperature: 0.9
  #model only override
  - model: "gpt-4o-mini-audio-preview"
    temperature: 0.3
  #task only override
  - task: "ASR"
    temperature: 0.5
>>>>>>> ac0fd0e5

models:
  - info:
      name: "gpt-4o-mini-audio-preview-1" 
      inference_type: "openai" # mandatory - you can use vllm, openai, (chat completion) or audio transcription endpoint
      url: "${ENDPOINT_URL}" - # mandatory - endpoint url
      delay: 100
      retry_attempts: 8
      timeout: 30
      model: "gpt-4o-mini-audio-preview" # mandatory - only needed for vllm
      auth_token: "${AUTH_TOKEN}" 
      api_version: "${API_VERSION}"
      batch_size: 100 # Optional - batch eval size
      chunk_size: 45 # Optional - max audio length in seconds fed to model
  - info:
      name: "gpt-4o-mini-audio-preview-2" 
      inference_type: "openai" # mandatory - you can use vllm, openai, (chat completion) or audio transcription endpoint
      url: "${ENDPOINT_URL}" - # mandatory - endpoint url
      delay: 100
      retry_attempts: 8
      timeout: 30
      model: "gpt-4o-mini-audio-preview" # mandatory - only needed for vllm
      auth_token: "${AUTH_TOKEN}" 
      api_version: "${API_VERSION}"
      batch_size: 100 # Optional - batch eval size
      chunk_size: 45 # Optional - max audio length in seconds fed to model
  - info:
      name: "qwen-2.5-omni" 
      inference_type: "vllm" # mandatory - you can use vllm, openai, (chat completion) or audio transcription endpoint
      url: "${ENDPOINT_URL}" - # mandatory - endpoint url
      delay: 100
      retry_attempts: 8
      timeout: 30
      model: "qwen-2.5-omni" # mandatory - only needed for vllm
      auth_token: "${AUTH_TOKEN}" 
      batch_size: 4 # Optional - batch eval size
      chunk_size: 45 # Optional - max audio length in seconds fed to model

      # Data sharding - If two models have same "model" attribute, we implement dataset sharding

# In command line you can also pass custom config file name to read from with bash evaluate.sh --config <config_file><|MERGE_RESOLUTION|>--- conflicted
+++ resolved
@@ -1,25 +1,5 @@
 
-<<<<<<< HEAD
-dataset_metric: # tuple of dataset, metric(can run by task or dataset)
-  - "(wavcaps_qa_test, word_error_rate)"
-  - "(alpaca_audio_test, word_error_rate)"
-  - "(emotion_recognition, llm_judge_binary)"
-num_samples: 100 # number of samples to run(remove for all)
-user_prompt_add_ons: ["asr_clean_output"] # optional - additional prompting in text instructions for each sample
-length_filter: [1.0, 3.0] # optional - filters for only audio samples in this length(seconds)
-accented: false # optional - filters for only audio samples in this length(seconds)
-language: "english" # optional - filters for only audio samples in this language - use language code
-
-judge_concurrency: 250 # optional - default is 1
-judge_model: "infer-qwen3-32b" # mandatory
-judge_type: "vllm" # mandatory (vllm or openai)
-#judge_api_version: "2025-01-01-preview" # optional(needed for openai)
-judge_api_endpoint: "https://infer-qwen3-32b-runai-nowllm.inference.ta121237.dgxcloud.ai/v1" # mandatory
-judge_api_key: "8o30OElfDYV_D6YbbznT0A:GDC2BsXIfSdfjv9iWka3V4MkazpvHfe0cCwXohzbP0Q" # mandatory
-judge_temperature: 0.1 # optional
-#judge_prompt_model_override: "Qwen3-32b" # optional
-=======
-dataset_metric: #list of dataset-metric pairs, each as a two-item list of strings ["dataset_name", "metric_name"]
+dataset_metric: #list of dataset-metric pairs, each as a two-item list of strings ["dataset_name", "metric_name"] - you must only run one dataset with one metric(no repeat datasets)
   # Speech recognition datasets
   - ["alpaca_audio_test", "llm_judge_detailed"]
   - ["librispeech_test_clean", "word_error_rate"]
@@ -40,18 +20,27 @@
 aggregate:
   - ["llm_judge_binary", ["emotion_recognition"]]
   - ["llm_judge_binary", ["voxceleb_gender_test", "iemocap_gender_recognition"]]
-  
-num_samples: 100 #number of samples to run(remove for all)
-judge_concurrency: 8 #judge call(optional)
-judge_model: "gpt-4o-mini" #optional
-user_prompt_add_ons: ["asr_clean_output"] #optional - additional prompting in text instructions for each sample
-system_prompts: ["audio_expert", "try_best"]
-length_filter: [1.0, 3.0] #optional - filters for only audio samples in this length(seconds) - only supported for general and callhome preprocessors
-accented: false #optional - filters for only audio samples in this length(seconds)
-language: "en" #optional - filters for only audio samples in this language
+
+filters:
+  - num_samples: 100 #number of samples to run(remove for all)
+  - user_prompt_add_ons: ["asr_clean_output"] #optional - additional prompting in text instructions for each sample
+  - system_prompts: ["audio_expert", "try_best"]
+  - length_filter: [1.0, 3.0] #optional - filters for only audio samples in this length(seconds) - only supported for general and callhome preprocessors
+  - accented: false #optional - filters for only audio samples in this length(seconds)
+  - language: "en" #optional - filters for only audio samples in this language
+
+judge_properties:
+  - judge_concurrency: 8 #judge call(optional)
+  - judge_model: "gpt-4o-mini" #optional
+  - judge_type: "openai" # mandatory (vllm or openai)
+  - judge_api_version: "${API_VERSION}" # optional(needed for openai)
+  - judge_api_endpoint: "${ENDPOINT_URL}" # mandatory
+  - judge_api_key: "${AUTH_TOKEN}" # mandatory
+  - judge_temperature: 0.1 # optional
+  - judge_prompt_model_override: "gpt-4o-mini-enhanced" # optional
+
 logging:
   log_file: "audiobench.log"  # Path to the main log file
-  level: "INFO"    # Log level (DEBUG, INFO, WARNING, ERROR, CRITICAL)
 
 #override the requester temperature values by task or model
 temperature_overrides:
@@ -65,7 +54,6 @@
   #task only override
   - task: "ASR"
     temperature: 0.5
->>>>>>> ac0fd0e5
 
 models:
   - info:
