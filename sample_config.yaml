
<<<<<<< HEAD
dataset_metric: #list of dataset-metric pairs, each as a two-item list of strings ["dataset_name", "metric_name"]
  # Speech recognition datasets
  - ["alpaca_audio_test", "llm_judge_detailed"]
  - ["librispeech_test_clean", "word_error_rate"]
  
  # Emotion recognition datasets
  - ["emotion_recognition", "llm_judge_binary"]
  
  # Gender recognition datasets
  - ["voxceleb_gender_test", "llm_judge_binary"]
  - ["iemocap_gender_recognition", "llm_judge_binary"]
  
  # Question-answering datasets
  - ["big_bench_audio", "llm_judge_big_bench_audio"]
  - ["music_understanding", "llm_judge_binary"]

# Optional: Aggregate multiple dataset-metric pairs into a single score
# aggregate has x two-item lists, each as a two-item list of strings ["metric_name", ["dataset/runspec1", "dataset2", ..., "datasetN"]]
aggregate:
  - ["llm_judge_binary", ["emotion_recognition"]]
  - ["llm_judge_binary", ["voxceleb_gender_test", "iemocap_gender_recognition"]]
  
=======
dataset_metric: #tuple of dataset, metric(can run by task or dataset)
  - "(wavcaps_qa_test, word_error_rate)"
  - "(alpaca_audio_test, word_error_rate)"
   #run by task_type
  - "(emotion_recognition, llm_judge_binary)"
  #run by task category
  - "(spoken_language_reasoning, instruction_following)"
>>>>>>> 01a0cd15
num_samples: 100 #number of samples to run(remove for all)
judge_concurrency: 8 #judge call(optional)
judge_model: "gpt-4o-mini" #optional
user_prompt_add_ons: ["asr_clean_output"] #optional - additional prompting in text instructions for each sample
length_filter: [1.0, 3.0] #optional - filters for only audio samples in this length(seconds) - only supported for general and callhome preprocessors
accented: false #optional - filters for only audio samples in this length(seconds)
language: "english" #optional - filters for only audio samples in this language

#optional - aggregate multiple dataset-metric pairs into a single score
#can go by datset-metric or all datasets evaluate on x metric
aggregate:
  - ["emotion performance", [["meld_emotion_test", "llm_judge_binary"]]]
  - ["gender performance", [["voxceleb_gender_test", "llm_judge_binary"], ["iemocap_gender_recognition", "llm_judge_binary"]]]
  - ["all binary judgements", [["all", "llm_judge_binary"]]]
  - ["all word error rates", [["all", "word_error_rate"]]]

#override the requester temperature values by task or model
temperature_overrides:
  #model and task override
  - model: "gpt-4o-mini-audio-preview"
    task: "emotion_recognition"
    temperature: 0.9
  #model only override
  - model: "gpt-4o-mini-audio-preview"
    temperature: 0.3
  #task only override
  - task: "ASR"
    temperature: 0.5

models:
  - info:
      name: "gpt-4o-mini-audio-preview-1" 
      inference_type: "openai" #you can use vllm, openai, (chat completion) or audio transcription endpoint
      url: "${ENDPOINT_URL}" - #endpoint url
      delay: 100
      retry_attempts: 8
      timeout: 30
      model: "gpt-4o-mini-audio-preview" #only needed for vllm
      auth_token: "${AUTH_TOKEN}" 
      api_version: "${API_VERSION}"
      batch_size: 100 #batch eval size
      chunk_size: 45 #max audio length in seconds fed to model
  - info:
      name: "gpt-4o-mini-audio-preview-2" 
      inference_type: "openai" #you can use vllm, openai, (chat completion) or audio transcription endpoint
      url: "${ENDPOINT_URL}" - #endpoint url
      delay: 100
      retry_attempts: 8
      timeout: 30
      model: "gpt-4o-mini-audio-preview" #only needed for vllm
      auth_token: "${AUTH_TOKEN}" 
      api_version: "${API_VERSION}"
      batch_size: 100 #batch eval size
      chunk_size: 45 #max audio length in seconds fed to model
  - info:
      name: "qwen-2.5-omni" 
      inference_type: "vllm" #you can use vllm, openai, (chat completion) or audio transcription endpoint
      url: "${ENDPOINT_URL}" - #endpoint url
      delay: 100
      retry_attempts: 8
      timeout: 30
      model: "qwen-2.5-omni" #only needed for vllm
      auth_token: "${AUTH_TOKEN}" 
      batch_size: 4 #batch eval size
      chunk_size: 45 #max audio length in seconds fed to model

      #If two models have same "model" attribute, we implement dataset sharding

#In command line you can also pass custom config file name to read from with bash evaluate.sh --config <config_file><|MERGE_RESOLUTION|>--- conflicted
+++ resolved
@@ -1,18 +1,17 @@
 
-<<<<<<< HEAD
 dataset_metric: #list of dataset-metric pairs, each as a two-item list of strings ["dataset_name", "metric_name"]
   # Speech recognition datasets
   - ["alpaca_audio_test", "llm_judge_detailed"]
   - ["librispeech_test_clean", "word_error_rate"]
   
-  # Emotion recognition datasets
+  # Emotion recognition runspec
   - ["emotion_recognition", "llm_judge_binary"]
   
   # Gender recognition datasets
   - ["voxceleb_gender_test", "llm_judge_binary"]
   - ["iemocap_gender_recognition", "llm_judge_binary"]
   
-  # Question-answering datasets
+  # Question-answering datasets and runspecs
   - ["big_bench_audio", "llm_judge_big_bench_audio"]
   - ["music_understanding", "llm_judge_binary"]
 
@@ -22,15 +21,6 @@
   - ["llm_judge_binary", ["emotion_recognition"]]
   - ["llm_judge_binary", ["voxceleb_gender_test", "iemocap_gender_recognition"]]
   
-=======
-dataset_metric: #tuple of dataset, metric(can run by task or dataset)
-  - "(wavcaps_qa_test, word_error_rate)"
-  - "(alpaca_audio_test, word_error_rate)"
-   #run by task_type
-  - "(emotion_recognition, llm_judge_binary)"
-  #run by task category
-  - "(spoken_language_reasoning, instruction_following)"
->>>>>>> 01a0cd15
 num_samples: 100 #number of samples to run(remove for all)
 judge_concurrency: 8 #judge call(optional)
 judge_model: "gpt-4o-mini" #optional
@@ -38,14 +28,6 @@
 length_filter: [1.0, 3.0] #optional - filters for only audio samples in this length(seconds) - only supported for general and callhome preprocessors
 accented: false #optional - filters for only audio samples in this length(seconds)
 language: "english" #optional - filters for only audio samples in this language
-
-#optional - aggregate multiple dataset-metric pairs into a single score
-#can go by datset-metric or all datasets evaluate on x metric
-aggregate:
-  - ["emotion performance", [["meld_emotion_test", "llm_judge_binary"]]]
-  - ["gender performance", [["voxceleb_gender_test", "llm_judge_binary"], ["iemocap_gender_recognition", "llm_judge_binary"]]]
-  - ["all binary judgements", [["all", "llm_judge_binary"]]]
-  - ["all word error rates", [["all", "word_error_rate"]]]
 
 #override the requester temperature values by task or model
 temperature_overrides:
