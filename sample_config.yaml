
dataset_metric: #list of dataset-metric pairs, each as a two-item list of strings ["dataset_name", "metric_name"] - you must only run one dataset with one metric(no repeat datasets)
  # Speech recognition datasets
  - ["alpaca_audio_test", "llm_judge_detailed"]
  - ["librispeech_test_clean", "word_error_rate"]
  
  # Emotion recognition runspec
  - ["emotion_recognition", "llm_judge_binary"]
  
  # Gender recognition datasets
  - ["voxceleb_gender_test", "llm_judge_binary"]
  - ["iemocap_gender_recognition", "llm_judge_binary"]
  
  # Question-answering datasets and runspecs
  - ["big_bench_audio", "llm_judge_big_bench_audio"]
  - ["music_understanding", "llm_judge_binary"]

# Optional: Aggregate multiple dataset-metric pairs into a single score
# aggregate has x two-item lists, each as a two-item list of strings ["metric_name", ["dataset/runspec1", "dataset2", ..., "datasetN"]]
aggregate:
  - ["llm_judge_binary", ["emotion_recognition"]]
  - ["llm_judge_binary", ["voxceleb_gender_test", "iemocap_gender_recognition"]]

filters:
  num_samples: 100 #number of samples to run(remove for all)
  user_prompt_add_ons: ["asr_clean_output"] #optional - additional prompting in text instructions for each sample
  system_prompts: ["audio_expert", "try_best"]
  length_filter: [1.0, 3.0] #optional - filters for only audio samples in this length(seconds) - only supported for general and callhome preprocessors
  accented: false #optional - filters for only audio samples in this length(seconds)
  language: "en" #optional - filters for only audio samples in this language

judge_properties:
  judge_concurrency: 8 #judge call(optional)
  judge_model: "gpt-4o-mini" #optional
  judge_type: "openai" # mandatory (vllm or openai)
  judge_api_version: "${API_VERSION}" # optional(needed for openai)
  judge_api_endpoint: "${ENDPOINT_URL}" # mandatory
  judge_api_key: "${AUTH_TOKEN}" # mandatory
  judge_temperature: 0.1 # optional
  judge_prompt_model_override: "gpt-4o-mini-enhanced" # optional

logging:
  log_file: "audiobench.log"  # Path to the main log file

#override the requester temperature values by task or model
temperature_overrides:
  #model and task override
  - model: "gpt-4o-mini-audio-preview"
    task: "emotion_recognition"
    temperature: 0.9
  #model only override
  - model: "gpt-4o-mini-audio-preview"
    temperature: 0.3
  #task only override
  - task: "ASR"
    temperature: 0.5

models:
  - info:
<<<<<<< HEAD
      name: "gpt-4o-mini-audio-preview-1" # mandatory - must be unique
      inference_type: "openai" # mandatory - you can use vllm or openai chat completion
=======
      name: "gpt-4o-mini-audio-preview-1" 
      inference_type: "openai" # mandatory - you can use vllm(vllm), openai(openai), (chat completion) or audio transcription endpoint(transcription)
>>>>>>> 4ce01bb2
      url: "${ENDPOINT_URL}" - # mandatory - endpoint url
      delay: 100
      retry_attempts: 8
      timeout: 30
      model: "gpt-4o-mini-audio-preview" # mandatory - only needed for vllm
      auth_token: "${AUTH_TOKEN}" 
      api_version: "${API_VERSION}"
      batch_size: 100 # Optional - batch eval size
      chunk_size: 30 # Optional - max audio length in seconds fed to model
  - info:
<<<<<<< HEAD
      name: "gpt-4o-mini-audio-preview-2" # mandatory - must be unique
      inference_type: "openai" # mandatory - you can use vllm or openai chat completion
=======
      name: "gpt-4o-mini-audio-preview-2" 
      inference_type: "openai" # mandatory - you can use vllm(vllm), openai(openai), (chat completion) or audio transcription endpoint(transcription)
>>>>>>> 4ce01bb2
      url: "${ENDPOINT_URL}" - # mandatory - endpoint url
      delay: 100
      retry_attempts: 8
      timeout: 30
      model: "gpt-4o-mini-audio-preview" # mandatory - only needed for vllm
      auth_token: "${AUTH_TOKEN}" 
      api_version: "${API_VERSION}"
      batch_size: 100 # Optional - batch eval size
      chunk_size: 30 # Optional - max audio length in seconds fed to model
  - info:
      name: "qwen-2.5-omni" 
      inference_type: "vllm" # mandatory - you can use vllm(vllm), openai(openai), (chat completion) or audio transcription endpoint(transcription)
      url: "${ENDPOINT_URL}" - # mandatory - endpoint url
      delay: 100
      retry_attempts: 8
      timeout: 30
      model: "qwen-2.5-omni" # mandatory - only needed for vllm
      auth_token: "${AUTH_TOKEN}" 
      batch_size: 4 # Optional - batch eval size
      chunk_size: 40 # Optional - max audio length in seconds fed to model

      # Data sharding - If two models have same "model" attribute, we implement dataset sharding

# In command line you can also pass custom config file name to read from with bash evaluate.sh --config <config_file><|MERGE_RESOLUTION|>--- conflicted
+++ resolved
@@ -57,13 +57,8 @@
 
 models:
   - info:
-<<<<<<< HEAD
       name: "gpt-4o-mini-audio-preview-1" # mandatory - must be unique
-      inference_type: "openai" # mandatory - you can use vllm or openai chat completion
-=======
-      name: "gpt-4o-mini-audio-preview-1" 
       inference_type: "openai" # mandatory - you can use vllm(vllm), openai(openai), (chat completion) or audio transcription endpoint(transcription)
->>>>>>> 4ce01bb2
       url: "${ENDPOINT_URL}" - # mandatory - endpoint url
       delay: 100
       retry_attempts: 8
@@ -71,16 +66,11 @@
       model: "gpt-4o-mini-audio-preview" # mandatory - only needed for vllm
       auth_token: "${AUTH_TOKEN}" 
       api_version: "${API_VERSION}"
-      batch_size: 100 # Optional - batch eval size
+      batch_size: 300 # Optional - batch eval size
       chunk_size: 30 # Optional - max audio length in seconds fed to model
   - info:
-<<<<<<< HEAD
       name: "gpt-4o-mini-audio-preview-2" # mandatory - must be unique
-      inference_type: "openai" # mandatory - you can use vllm or openai chat completion
-=======
-      name: "gpt-4o-mini-audio-preview-2" 
       inference_type: "openai" # mandatory - you can use vllm(vllm), openai(openai), (chat completion) or audio transcription endpoint(transcription)
->>>>>>> 4ce01bb2
       url: "${ENDPOINT_URL}" - # mandatory - endpoint url
       delay: 100
       retry_attempts: 8
@@ -99,8 +89,19 @@
       timeout: 30
       model: "qwen-2.5-omni" # mandatory - only needed for vllm
       auth_token: "${AUTH_TOKEN}" 
-      batch_size: 4 # Optional - batch eval size
+      batch_size: 200 # Optional - batch eval size
       chunk_size: 40 # Optional - max audio length in seconds fed to model
+  - info:
+      name: "whisper-large-3" 
+      inference_type: "vllm" # mandatory - you can use vllm(vllm), openai(openai), (chat completion) or audio transcription endpoint(transcription)
+      url: "${ENDPOINT_URL}" - # mandatory - endpoint url
+      delay: 100
+      retry_attempts: 8
+      timeout: 30
+      model: "whisper-large-3" # mandatory - only needed for vllm
+      auth_token: "${AUTH_TOKEN}" 
+      batch_size: 100 # Optional - batch eval size
+      chunk_size: 30 # Optional - max audio length in seconds fed to model
 
       # Data sharding - If two models have same "model" attribute, we implement dataset sharding
 
