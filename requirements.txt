--- conflicted
+++ resolved
@@ -14,14 +14,9 @@
 soundfile==0.13.1        # depends on system libsndfile
 
 # Evaluation / metrics
-<<<<<<< HEAD
-sacrebleu
-nltk
-bert-score
-=======
 sacrebleu==2.5.1
 nltk==3.9.1
->>>>>>> d6c4b5c2
+bert-score
 
 # Misc utilities
 PyYAML==6.0.2
