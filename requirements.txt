# Core numerical & data libraries
numpy==1.26.0

# Data loading
huggingface-hub==0.33.2
datasets==3.2.0

# Model-/service-side SDKs
openai==1.59.9
httpx==0.28.1
requests==2.32.3

# Audio I/O
soundfile==0.13.1        # depends on system libsndfile

# Evaluation / metrics
sacrebleu==2.5.1
nltk==3.9.1
bert-score

# Misc utilities
PyYAML==6.0.2
pydantic==2.10.5
tenacity==9.1.2
tqdm==4.67.1
setuptools==80.9.0

pillow==11.1.0
logger==1.4
Jinja2==3.1.5
librosa==0.10.0
jiwer==4.0.0
num2words==0.5.14
jaconv==0.4.0
more-itertools==10.7.0

scikit-learn==1.7.0      # jiwer, librosa metrics
scipy==1.15.3            # librosa, scikit-learn
joblib==1.5.1            # scikit-learn
soundfile==0.13.1        # librosa dependency, explicitly required

<<<<<<< HEAD

langdetect==1.0.9
immutabledict==4.2.1
=======
# Debugging
debugpy==1.8.0           # VSCode debugging support
>>>>>>> cbf8a09f
<|MERGE_RESOLUTION|>--- conflicted
+++ resolved
@@ -39,11 +39,9 @@
 joblib==1.5.1            # scikit-learn
 soundfile==0.13.1        # librosa dependency, explicitly required
 
-<<<<<<< HEAD
 
 langdetect==1.0.9
 immutabledict==4.2.1
-=======
+
 # Debugging
 debugpy==1.8.0           # VSCode debugging support
->>>>>>> cbf8a09f
