# Core numerical & data libraries
numpy==1.26.0

# Data loading
huggingface-hub==0.33.2
datasets==3.2.0

# Model-/service-side SDKs
openai==1.59.9
httpx==0.28.1
requests==2.32.3

# Audio I/O
soundfile==0.13.1        # depends on system libsndfile

# Evaluation / metrics
sacrebleu==2.5.1
nltk==3.9.1
bert-score

# Misc utilities
PyYAML==6.0.2
pydantic==2.10.5
tenacity==9.1.2
tqdm==4.67.1
setuptools==80.9.0

pillow==11.1.0
logger==1.4
Jinja2==3.1.5
librosa==0.10.0
jiwer==4.0.0
num2words==0.5.14
jaconv==0.4.0
more-itertools==10.7.0

scikit-learn==1.7.0      # jiwer, librosa metrics
scipy==1.15.3            # librosa, scikit-learn
joblib==1.5.1            # scikit-learn
soundfile==0.13.1        # librosa dependency, explicitly required

<<<<<<< HEAD
word-levenshtein         # alignment tool for diarization metrics
=======

langdetect==1.0.9
immutabledict==4.2.1

# Debugging
debugpy==1.8.0           # VSCode debugging support
>>>>>>> d9c5a4c3
<|MERGE_RESOLUTION|>--- conflicted
+++ resolved
@@ -39,13 +39,10 @@
 joblib==1.5.1            # scikit-learn
 soundfile==0.13.1        # librosa dependency, explicitly required
 
-<<<<<<< HEAD
 word-levenshtein         # alignment tool for diarization metrics
-=======
 
 langdetect==1.0.9
 immutabledict==4.2.1
 
 # Debugging
 debugpy==1.8.0           # VSCode debugging support
->>>>>>> d9c5a4c3
